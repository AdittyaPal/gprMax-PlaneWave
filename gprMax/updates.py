--- conflicted
+++ resolved
@@ -1,1389 +1,1350 @@
-# Copyright (C) 2015-2023: The University of Edinburgh, United Kingdom
-#                 Authors: Craig Warren, Antonis Giannopoulos, and John Hartley
-#
-# This file is part of gprMax.
-#
-# gprMax is free software: you can redistribute it and/or modify
-# it under the terms of the GNU General Public License as published by
-# the Free Software Foundation, either version 3 of the License, or
-# (at your option) any later version.
-#
-# gprMax is distributed in the hope that it will be useful,
-# but WITHOUT ANY WARRANTY; without even the implied warranty of
-# MERCHANTABILITY or FITNESS FOR A PARTICULAR PURPOSE.  See the
-# GNU General Public License for more details.
-#
-# You should have received a copy of the GNU General Public License
-# along with gprMax.  If not, see <http://www.gnu.org/licenses/>.
-
-import logging
-from importlib import import_module
-
-import numpy as np
-from jinja2 import Environment, PackageLoader
-
-import gprMax.config as config
-
-from .cuda_opencl import knl_fields_updates, knl_snapshots, knl_source_updates, knl_store_outputs
-from .cython.fields_updates_normal import update_electric as update_electric_cpu
-from .cython.fields_updates_normal import update_magnetic as update_magnetic_cpu
-from .fields_outputs import store_outputs as store_outputs_cpu
-from .receivers import dtoh_rx_array, htod_rx_arrays
-from .snapshots import Snapshot, dtoh_snapshot_array, htod_snapshot_array
-from .sources import htod_src_arrays
-from .utilities.utilities import round32, timer
-
-logger = logging.getLogger(__name__)
-
-
-class CPUUpdates:
-    """Defines update functions for CPU-based solver."""
-
-    def __init__(self, G):
-        """
-        Args:
-            G: FDTDGrid class describing a grid in a model.
-        """
-        self.grid = G
-        self.dispersive_update_a = None
-        self.dispersive_update_b = None
-
-    def store_outputs(self):
-        """Stores field component values for every receiver and transmission line."""
-        store_outputs_cpu(self.grid)
-
-    def store_snapshots(self, iteration):
-        """Stores any snapshots.
-
-        Args:
-            iteration: int for iteration number.
-        """
-        for snap in self.grid.snapshots:
-            if snap.time == iteration + 1:
-                snap.store(self.grid)
-
-    def update_magnetic(self):
-        """Updates magnetic field components."""
-        update_magnetic_cpu(
-            self.grid.nx,
-            self.grid.ny,
-            self.grid.nz,
-            config.get_model_config().ompthreads,
-            self.grid.updatecoeffsH,
-            self.grid.ID,
-            self.grid.Ex,
-            self.grid.Ey,
-            self.grid.Ez,
-            self.grid.Hx,
-            self.grid.Hy,
-            self.grid.Hz,
-        )
-
-    def update_magnetic_pml(self):
-        """Updates magnetic field components with the PML correction."""
-        for pml in self.grid.pmls["slabs"]:
-            pml.update_magnetic()
-
-    def update_magnetic_sources(self):
-        """Updates magnetic field components from sources."""
-        for source in self.grid.transmissionlines + self.grid.magneticdipoles:
-            source.update_magnetic(
-                self.grid.iteration,
-                self.grid.updatecoeffsH,
-                self.grid.ID,
-                self.grid.Hx,
-                self.grid.Hy,
-                self.grid.Hz,
-                self.grid,
-            )
-
-    def update_electric_a(self):
-        """Updates electric field components."""
-        # All materials are non-dispersive so do standard update.
-        if config.get_model_config().materials["maxpoles"] == 0:
-            update_electric_cpu(
-                self.grid.nx,
-                self.grid.ny,
-                self.grid.nz,
-                config.get_model_config().ompthreads,
-                self.grid.updatecoeffsE,
-                self.grid.ID,
-                self.grid.Ex,
-                self.grid.Ey,
-                self.grid.Ez,
-                self.grid.Hx,
-                self.grid.Hy,
-                self.grid.Hz,
-            )
-
-        # If there are any dispersive materials do 1st part of dispersive update
-        # (it is split into two parts as it requires present and updated electric field values).
-        else:
-            self.dispersive_update_a(
-                self.grid.nx,
-                self.grid.ny,
-                self.grid.nz,
-                config.get_model_config().ompthreads,
-                config.get_model_config().materials["maxpoles"],
-                self.grid.updatecoeffsE,
-                self.grid.updatecoeffsdispersive,
-                self.grid.ID,
-                self.grid.Tx,
-                self.grid.Ty,
-                self.grid.Tz,
-                self.grid.Ex,
-                self.grid.Ey,
-                self.grid.Ez,
-                self.grid.Hx,
-                self.grid.Hy,
-                self.grid.Hz,
-            )
-
-    def update_electric_pml(self):
-        """Updates electric field components with the PML correction."""
-        for pml in self.grid.pmls["slabs"]:
-            pml.update_electric()
-
-    def update_electric_sources(self):
-        """Updates electric field components from sources -
-        update any Hertzian dipole sources last.
-        """
-        for source in self.grid.voltagesources + self.grid.transmissionlines + self.grid.hertziandipoles:
-            source.update_electric(
-                self.grid.iteration,
-                self.grid.updatecoeffsE,
-                self.grid.ID,
-                self.grid.Ex,
-                self.grid.Ey,
-                self.grid.Ez,
-                self.grid,
-            )
-        self.grid.iteration += 1
-
-    def update_electric_b(self):
-        """If there are any dispersive materials do 2nd part of dispersive
-        update - it is split into two parts as it requires present and
-        updated electric field values. Therefore it can only be completely
-        updated after the electric field has been updated by the PML and
-        source updates.
-        """
-        if config.get_model_config().materials["maxpoles"] != 0:
-            self.dispersive_update_b(
-                self.grid.nx,
-                self.grid.ny,
-                self.grid.nz,
-                config.get_model_config().ompthreads,
-                config.get_model_config().materials["maxpoles"],
-                self.grid.updatecoeffsdispersive,
-                self.grid.ID,
-                self.grid.Tx,
-                self.grid.Ty,
-                self.grid.Tz,
-                self.grid.Ex,
-                self.grid.Ey,
-                self.grid.Ez,
-            )
-
-    def set_dispersive_updates(self):
-        """Sets dispersive update functions."""
-
-        poles = "multi" if config.get_model_config().materials["maxpoles"] > 1 else "1"
-        precision = "float" if config.sim_config.general["precision"] == "single" else "double"
-        dispersion = (
-            "complex"
-            if config.get_model_config().materials["dispersivedtype"] == config.sim_config.dtypes["complex"]
-            else "real"
-        )
-
-        update_f = "update_electric_dispersive_{}pole_{}_{}_{}"
-        disp_a = update_f.format(poles, "A", precision, dispersion)
-        disp_b = update_f.format(poles, "B", precision, dispersion)
-
-        disp_a_f = getattr(import_module("gprMax.cython.fields_updates_dispersive"), disp_a)
-        disp_b_f = getattr(import_module("gprMax.cython.fields_updates_dispersive"), disp_b)
-
-        self.dispersive_update_a = disp_a_f
-        self.dispersive_update_b = disp_b_f
-
-    def time_start(self):
-        """Starts timer used to calculate solving time for model."""
-        self.timestart = timer()
-
-    def calculate_solve_time(self):
-        """Calculates solving time for model."""
-        return timer() - self.timestart
-
-    def finalise(self):
-        pass
-
-    def cleanup(self):
-        pass
-
-
-class CUDAUpdates:
-    """Defines update functions for GPU-based (CUDA) solver."""
-
-    def __init__(self, G):
-        """
-        Args:
-            G: CUDAGrid class describing a grid in a model.
-        """
-
-        self.grid = G
-        self.dispersive_update_a = None
-        self.dispersive_update_b = None
-
-        # Import PyCUDA modules
-        self.drv = import_module("pycuda.driver")
-        self.source_module = getattr(import_module("pycuda.compiler"), "SourceModule")
-        self.drv.init()
-
-        # Create device handle and context on specific GPU device (and make it current context)
-        self.dev = config.get_model_config().device["dev"]
-        self.ctx = self.dev.make_context()
-
-        # Set common substitutions for use in kernels
-        # Substitutions in function arguments
-        self.subs_name_args = {
-            "REAL": config.sim_config.dtypes["C_float_or_double"],
-            "COMPLEX": config.get_model_config().materials["dispersiveCdtype"],
-        }
-        # Substitutions in function bodies
-        self.subs_func = {
-            "REAL": config.sim_config.dtypes["C_float_or_double"],
-            "CUDA_IDX": "int i = blockIdx.x * blockDim.x + threadIdx.x;",
-            "NX_FIELDS": self.grid.nx + 1,
-            "NY_FIELDS": self.grid.ny + 1,
-            "NZ_FIELDS": self.grid.nz + 1,
-            "NX_ID": self.grid.ID.shape[1],
-            "NY_ID": self.grid.ID.shape[2],
-            "NZ_ID": self.grid.ID.shape[3],
-        }
-
-        # Enviroment for templating kernels
-        self.env = Environment(loader=PackageLoader("gprMax", "cuda_opencl"))
-
-        # Initialise arrays on GPU, prepare kernels, and get kernel functions
-        self._set_macros()
-        self._set_field_knls()
-        if self.grid.pmls["slabs"]:
-            self._set_pml_knls()
-        if self.grid.rxs:
-            self._set_rx_knl()
-        if self.grid.voltagesources + self.grid.hertziandipoles + self.grid.magneticdipoles:
-            self._set_src_knls()
-        if self.grid.snapshots:
-            self._set_snapshot_knl()
-
-    def _build_knl(self, knl_func, subs_name_args, subs_func):
-        """Builds a CUDA kernel from templates: 1) function name and args;
-            and 2) function (kernel) body.
-
-        Args:
-            knl_func: dict containing templates for function name and args,
-                        and function body.
-            subs_name_args: dict containing substitutions to be used with
-                                function name and args.
-            subs_func: dict containing substitutions to be used with function
-                        (kernel) body.
-
-        Returns:
-            knl: string with complete kernel
-        """
-
-        name_plus_args = knl_func["args_cuda"].substitute(subs_name_args)
-        func_body = knl_func["func"].substitute(subs_func)
-        knl = self.knl_common + "\n" + name_plus_args + "{" + func_body + "}"
-
-        return knl
-
-    def _set_macros(self):
-        """Common macros to be used in kernels."""
-
-        # Set specific values for any dispersive materials
-        if config.get_model_config().materials["maxpoles"] > 0:
-            NY_MATDISPCOEFFS = self.grid.updatecoeffsdispersive.shape[1]
-            NX_T = self.grid.Tx.shape[1]
-            NY_T = self.grid.Tx.shape[2]
-            NZ_T = self.grid.Tx.shape[3]
-        else:  # Set to one any substitutions for dispersive materials.
-            NY_MATDISPCOEFFS = 1
-            NX_T = 1
-            NY_T = 1
-            NZ_T = 1
-
-        self.knl_common = self.env.get_template("knl_common_cuda.tmpl").render(
-            REAL=config.sim_config.dtypes["C_float_or_double"],
-            N_updatecoeffsE=self.grid.updatecoeffsE.size,
-            N_updatecoeffsH=self.grid.updatecoeffsH.size,
-            NY_MATCOEFFS=self.grid.updatecoeffsE.shape[1],
-            NY_MATDISPCOEFFS=NY_MATDISPCOEFFS,
-            NX_FIELDS=self.grid.nx + 1,
-            NY_FIELDS=self.grid.ny + 1,
-            NZ_FIELDS=self.grid.nz + 1,
-            NX_ID=self.grid.ID.shape[1],
-            NY_ID=self.grid.ID.shape[2],
-            NZ_ID=self.grid.ID.shape[3],
-            NX_T=NX_T,
-            NY_T=NY_T,
-            NZ_T=NZ_T,
-            NY_RXCOORDS=3,
-            NX_RXS=6,
-            NY_RXS=self.grid.iterations,
-            NZ_RXS=len(self.grid.rxs),
-            NY_SRCINFO=4,
-            NY_SRCWAVES=self.grid.iterations,
-            NX_SNAPS=Snapshot.nx_max,
-            NY_SNAPS=Snapshot.ny_max,
-            NZ_SNAPS=Snapshot.nz_max,
-        )
-
-    def _set_field_knls(self):
-        """Electric and magnetic field updates - prepares kernels, and
-        gets kernel functions.
-        """
-
-        bld = self._build_knl(knl_fields_updates.update_electric, self.subs_name_args, self.subs_func)
-        knlE = self.source_module(bld, options=config.sim_config.devices["nvcc_opts"])
-        self.update_electric_dev = knlE.get_function("update_electric")
-
-        bld = self._build_knl(knl_fields_updates.update_magnetic, self.subs_name_args, self.subs_func)
-        knlH = self.source_module(bld, options=config.sim_config.devices["nvcc_opts"])
-        self.update_magnetic_dev = knlH.get_function("update_magnetic")
-
-        self._copy_mat_coeffs(knlE, knlH)
-
-        # If there are any dispersive materials (updates are split into two
-        # parts as they require present and updated electric field values).
-        if config.get_model_config().materials["maxpoles"] > 0:
-            self.subs_func.update(
-                {
-                    "REAL": config.sim_config.dtypes["C_float_or_double"],
-                    "REALFUNC": config.get_model_config().materials["cudarealfunc"],
-                    "NX_T": self.grid.Tx.shape[1],
-                    "NY_T": self.grid.Tx.shape[2],
-                    "NZ_T": self.grid.Tx.shape[3],
-                }
-            )
-
-            bld = self._build_knl(knl_fields_updates.update_electric_dispersive_A, self.subs_name_args, self.subs_func)
-            knl = self.source_module(bld, options=config.sim_config.devices["nvcc_opts"])
-            self.dispersive_update_a = knl.get_function("update_electric_dispersive_A")
-
-            bld = self._build_knl(knl_fields_updates.update_electric_dispersive_B, self.subs_name_args, self.subs_func)
-            knl = self.source_module(bld, options=config.sim_config.devices["nvcc_opts"])
-            self.dispersive_update_b = knl.get_function("update_electric_dispersive_B")
-
-        # Set blocks per grid and initialise field arrays on GPU
-        self.grid.set_blocks_per_grid()
-        self.grid.htod_geometry_arrays()
-        self.grid.htod_field_arrays()
-        if config.get_model_config().materials["maxpoles"] > 0:
-            self.grid.htod_dispersive_arrays()
-
-    def _set_pml_knls(self):
-        """PMLS - prepares kernels and gets kernel functions."""
-        knl_pml_updates_electric = import_module(
-            "gprMax.cuda_opencl.knl_pml_updates_electric_" + self.grid.pmls["formulation"]
-        )
-        knl_pml_updates_magnetic = import_module(
-            "gprMax.cuda_opencl.knl_pml_updates_magnetic_" + self.grid.pmls["formulation"]
-        )
-
-        # Initialise arrays on GPU, set block per grid, and get kernel functions
-        for pml in self.grid.pmls["slabs"]:
-            pml.htod_field_arrays()
-            pml.set_blocks_per_grid()
-            knl_name = f"order{len(pml.CFS)}_{pml.direction}"
-            self.subs_name_args["FUNC"] = knl_name
-
-            knl_electric = getattr(knl_pml_updates_electric, knl_name)
-            bld = self._build_knl(knl_electric, self.subs_name_args, self.subs_func)
-            knlE = self.source_module(bld, options=config.sim_config.devices["nvcc_opts"])
-            pml.update_electric_dev = knlE.get_function(knl_name)
-
-            knl_magnetic = getattr(knl_pml_updates_magnetic, knl_name)
-            bld = self._build_knl(knl_magnetic, self.subs_name_args, self.subs_func)
-            knlH = self.source_module(bld, options=config.sim_config.devices["nvcc_opts"])
-            pml.update_magnetic_dev = knlH.get_function(knl_name)
-
-        self._copy_mat_coeffs(knlE, knlH)
-
-    def _set_rx_knl(self):
-        """Receivers - initialises arrays on GPU, prepares kernel and gets kernel
-        function.
-        """
-        self.rxcoords_dev, self.rxs_dev = htod_rx_arrays(self.grid)
-
-        self.subs_func.update(
-            {
-                "REAL": config.sim_config.dtypes["C_float_or_double"],
-                "NY_RXCOORDS": 3,
-                "NX_RXS": 6,
-                "NY_RXS": self.grid.iterations,
-                "NZ_RXS": len(self.grid.rxs),
-            }
-        )
-
-        bld = self._build_knl(knl_store_outputs.store_outputs, self.subs_name_args, self.subs_func)
-        knl = self.source_module(bld, options=config.sim_config.devices["nvcc_opts"])
-        self.store_outputs_dev = knl.get_function("store_outputs")
-
-    def _set_src_knls(self):
-        """Sources - initialises arrays on GPU, prepares kernel and gets kernel
-        function.
-        """
-        self.subs_func.update({"NY_SRCINFO": 4, "NY_SRCWAVES": self.grid.iteration})
-
-        if self.grid.hertziandipoles:
-            self.srcinfo1_hertzian_dev, self.srcinfo2_hertzian_dev, self.srcwaves_hertzian_dev = htod_src_arrays(
-                self.grid.hertziandipoles, self.grid
-            )
-            bld = self._build_knl(knl_source_updates.update_hertzian_dipole, self.subs_name_args, self.subs_func)
-            knl = self.source_module(bld, options=config.sim_config.devices["nvcc_opts"])
-            self.update_hertzian_dipole_dev = knl.get_function("update_hertzian_dipole")
-        if self.grid.magneticdipoles:
-            self.srcinfo1_magnetic_dev, self.srcinfo2_magnetic_dev, self.srcwaves_magnetic_dev = htod_src_arrays(
-                self.grid.magneticdipoles, self.grid
-            )
-            bld = self._build_knl(knl_source_updates.update_magnetic_dipole, self.subs_name_args, self.subs_func)
-            knl = self.source_module(bld, options=config.sim_config.devices["nvcc_opts"])
-            self.update_magnetic_dipole_dev = knl.get_function("update_magnetic_dipole")
-        if self.grid.voltagesources:
-            self.srcinfo1_voltage_dev, self.srcinfo2_voltage_dev, self.srcwaves_voltage_dev = htod_src_arrays(
-                self.grid.voltagesources, self.grid
-            )
-            bld = self._build_knl(knl_source_updates.update_voltage_source, self.subs_name_args, self.subs_func)
-            knl = self.source_module(bld, options=config.sim_config.devices["nvcc_opts"])
-            self.update_voltage_source_dev = knl.get_function("update_voltage_source")
-
-        self._copy_mat_coeffs(knl, knl)
-
-    def _set_snapshot_knl(self):
-        """Snapshots - initialises arrays on GPU, prepares kernel and gets kernel
-        function.
-        """
-        (
-            self.snapEx_dev,
-            self.snapEy_dev,
-            self.snapEz_dev,
-            self.snapHx_dev,
-            self.snapHy_dev,
-            self.snapHz_dev,
-        ) = htod_snapshot_array(self.grid)
-
-        self.subs_func.update(
-            {
-                "REAL": config.sim_config.dtypes["C_float_or_double"],
-                "NX_SNAPS": Snapshot.nx_max,
-                "NY_SNAPS": Snapshot.ny_max,
-                "NZ_SNAPS": Snapshot.nz_max,
-            }
-        )
-
-        bld = self._build_knl(knl_snapshots.store_snapshot, self.subs_name_args, self.subs_func)
-        knl = self.source_module(bld, options=config.sim_config.devices["nvcc_opts"])
-        self.store_snapshot_dev = knl.get_function("store_snapshot")
-
-    def _copy_mat_coeffs(self, knlE, knlH):
-        """Copies material coefficient arrays to constant memory of GPU
-            (must be <64KB).
-
-        Args:
-            knlE: kernel for electric field.
-            knlH: kernel for magnetic field.
-        """
-
-        # Check if coefficient arrays will fit on constant memory of GPU
-        if (
-            self.grid.updatecoeffsE.nbytes + self.grid.updatecoeffsH.nbytes
-            > config.get_model_config().device["dev"].total_constant_memory
-        ):
-            device = config.get_model_config().device["dev"]
-            logger.exception(
-                f"Too many materials in the model to fit onto "
-                + f"constant memory of size {humanize.naturalsize(device.total_constant_memory)} "
-                + f"on {device.deviceID}: {' '.join(device.name().split())}"
-            )
-            raise ValueError
-
-        updatecoeffsE = knlE.get_global("updatecoeffsE")[0]
-        updatecoeffsH = knlH.get_global("updatecoeffsH")[0]
-        self.drv.memcpy_htod(updatecoeffsE, self.grid.updatecoeffsE)
-        self.drv.memcpy_htod(updatecoeffsH, self.grid.updatecoeffsH)
-
-    def store_outputs(self):
-        """Stores field component values for every receiver."""
-        if self.grid.rxs:
-            self.store_outputs_dev(
-                np.int32(len(self.grid.rxs)),
-                np.int32(self.grid.iteration),
-                self.rxcoords_dev.gpudata,
-                self.rxs_dev.gpudata,
-                self.grid.Ex_dev.gpudata,
-                self.grid.Ey_dev.gpudata,
-                self.grid.Ez_dev.gpudata,
-                self.grid.Hx_dev.gpudata,
-                self.grid.Hy_dev.gpudata,
-                self.grid.Hz_dev.gpudata,
-                block=(1, 1, 1),
-                grid=(round32(len(self.grid.rxs)), 1, 1),
-            )
-
-    def store_snapshots(self, iteration):
-        """Stores any snapshots.
-
-        Args:
-            iteration: int for iteration number.
-        """
-
-        for i, snap in enumerate(self.grid.snapshots):
-            if snap.time == iteration + 1:
-                snapno = 0 if config.get_model_config().device["snapsgpu2cpu"] else i
-                self.store_snapshot_dev(
-                    np.int32(snapno),
-                    np.int32(snap.xs),
-                    np.int32(snap.xf),
-                    np.int32(snap.ys),
-                    np.int32(snap.yf),
-                    np.int32(snap.zs),
-                    np.int32(snap.zf),
-                    np.int32(snap.dx),
-                    np.int32(snap.dy),
-                    np.int32(snap.dz),
-                    self.grid.Ex_dev.gpudata,
-                    self.grid.Ey_dev.gpudata,
-                    self.grid.Ez_dev.gpudata,
-                    self.grid.Hx_dev.gpudata,
-                    self.grid.Hy_dev.gpudata,
-                    self.grid.Hz_dev.gpudata,
-                    self.snapEx_dev.gpudata,
-                    self.snapEy_dev.gpudata,
-                    self.snapEz_dev.gpudata,
-                    self.snapHx_dev.gpudata,
-                    self.snapHy_dev.gpudata,
-                    self.snapHz_dev.gpudata,
-                    block=Snapshot.tpb,
-                    grid=Snapshot.bpg,
-                )
-                if config.get_model_config().device["snapsgpu2cpu"]:
-                    dtoh_snapshot_array(
-                        self.snapEx_dev.get(),
-                        self.snapEy_dev.get(),
-                        self.snapEz_dev.get(),
-                        self.snapHx_dev.get(),
-                        self.snapHy_dev.get(),
-                        self.snapHz_dev.get(),
-                        0,
-                        snap,
-                    )
-
-    def update_magnetic(self):
-        """Updates magnetic field components."""
-        self.update_magnetic_dev(
-            np.int32(self.grid.nx),
-            np.int32(self.grid.ny),
-            np.int32(self.grid.nz),
-            self.grid.ID_dev.gpudata,
-            self.grid.Hx_dev.gpudata,
-            self.grid.Hy_dev.gpudata,
-            self.grid.Hz_dev.gpudata,
-            self.grid.Ex_dev.gpudata,
-            self.grid.Ey_dev.gpudata,
-            self.grid.Ez_dev.gpudata,
-            block=self.grid.tpb,
-            grid=self.grid.bpg,
-        )
-
-    def update_magnetic_pml(self):
-        """Updates magnetic field components with the PML correction."""
-        for pml in self.grid.pmls["slabs"]:
-            pml.update_magnetic()
-
-    def update_magnetic_sources(self):
-        """Updates magnetic field components from sources."""
-        if self.grid.magneticdipoles:
-            self.update_magnetic_dipole_dev(
-                np.int32(len(self.grid.magneticdipoles)),
-                np.int32(self.grid.iteration),
-                config.sim_config.dtypes["float_or_double"](self.grid.dx),
-                config.sim_config.dtypes["float_or_double"](self.grid.dy),
-                config.sim_config.dtypes["float_or_double"](self.grid.dz),
-                self.srcinfo1_magnetic_dev.gpudata,
-                self.srcinfo2_magnetic_dev.gpudata,
-                self.srcwaves_magnetic_dev.gpudata,
-                self.grid.ID_dev.gpudata,
-                self.grid.Hx_dev.gpudata,
-                self.grid.Hy_dev.gpudata,
-                self.grid.Hz_dev.gpudata,
-                block=(1, 1, 1),
-                grid=(round32(len(self.grid.magneticdipoles)), 1, 1),
-            )
-
-    def update_electric_a(self):
-        """Updates electric field components."""
-        # All materials are non-dispersive so do standard update.
-        if config.get_model_config().materials["maxpoles"] == 0:
-            self.update_electric_dev(
-                np.int32(self.grid.nx),
-                np.int32(self.grid.ny),
-                np.int32(self.grid.nz),
-                self.grid.ID_dev.gpudata,
-                self.grid.Ex_dev.gpudata,
-                self.grid.Ey_dev.gpudata,
-                self.grid.Ez_dev.gpudata,
-                self.grid.Hx_dev.gpudata,
-                self.grid.Hy_dev.gpudata,
-                self.grid.Hz_dev.gpudata,
-                block=self.grid.tpb,
-                grid=self.grid.bpg,
-            )
-
-        # If there are any dispersive materials do 1st part of dispersive update
-        # (it is split into two parts as it requires present and updated electric field values).
-        else:
-            self.dispersive_update_a(
-                np.int32(self.grid.nx),
-                np.int32(self.grid.ny),
-                np.int32(self.grid.nz),
-                np.int32(config.get_model_config().materials["maxpoles"]),
-                self.grid.updatecoeffsdispersive_dev.gpudata,
-                self.grid.Tx_dev.gpudata,
-                self.grid.Ty_dev.gpudata,
-                self.grid.Tz_dev.gpudata,
-                self.grid.ID_dev.gpudata,
-                self.grid.Ex_dev.gpudata,
-                self.grid.Ey_dev.gpudata,
-                self.grid.Ez_dev.gpudata,
-                self.grid.Hx_dev.gpudata,
-                self.grid.Hy_dev.gpudata,
-                self.grid.Hz_dev.gpudata,
-                block=self.grid.tpb,
-                grid=self.grid.bpg,
-            )
-
-    def update_electric_pml(self):
-        """Updates electric field components with the PML correction."""
-        for pml in self.grid.pmls["slabs"]:
-            pml.update_electric()
-
-    def update_electric_sources(self):
-        """Updates electric field components from sources -
-        update any Hertzian dipole sources last.
-        """
-        if self.grid.voltagesources:
-            self.update_voltage_source_dev(
-                np.int32(len(self.grid.voltagesources)),
-                np.int32(self.grid.iteration),
-                config.sim_config.dtypes["float_or_double"](self.grid.dx),
-                config.sim_config.dtypes["float_or_double"](self.grid.dy),
-                config.sim_config.dtypes["float_or_double"](self.grid.dz),
-                self.srcinfo1_voltage_dev.gpudata,
-                self.srcinfo2_voltage_dev.gpudata,
-                self.srcwaves_voltage_dev.gpudata,
-                self.grid.ID_dev.gpudata,
-                self.grid.Ex_dev.gpudata,
-                self.grid.Ey_dev.gpudata,
-                self.grid.Ez_dev.gpudata,
-                block=(1, 1, 1),
-                grid=(round32(len(self.grid.voltagesources)), 1, 1),
-            )
-
-        if self.grid.hertziandipoles:
-            self.update_hertzian_dipole_dev(
-                np.int32(len(self.grid.hertziandipoles)),
-                np.int32(self.grid.iteration),
-                config.sim_config.dtypes["float_or_double"](self.grid.dx),
-                config.sim_config.dtypes["float_or_double"](self.grid.dy),
-                config.sim_config.dtypes["float_or_double"](self.grid.dz),
-                self.srcinfo1_hertzian_dev.gpudata,
-                self.srcinfo2_hertzian_dev.gpudata,
-                self.srcwaves_hertzian_dev.gpudata,
-                self.grid.ID_dev.gpudata,
-                self.grid.Ex_dev.gpudata,
-                self.grid.Ey_dev.gpudata,
-                self.grid.Ez_dev.gpudata,
-                block=(1, 1, 1),
-                grid=(round32(len(self.grid.hertziandipoles)), 1, 1),
-            )
-
-        self.grid.iteration += 1
-
-    def update_electric_b(self):
-        """If there are any dispersive materials do 2nd part of dispersive
-        update - it is split into two parts as it requires present and
-        updated electric field values. Therefore it can only be completely
-        updated after the electric field has been updated by the PML and
-        source updates.
-        """
-        if config.get_model_config().materials["maxpoles"] > 0:
-            self.dispersive_update_b(
-                np.int32(self.grid.nx),
-                np.int32(self.grid.ny),
-                np.int32(self.grid.nz),
-                np.int32(config.get_model_config().materials["maxpoles"]),
-                self.grid.updatecoeffsdispersive_dev.gpudata,
-                self.grid.Tx_dev.gpudata,
-                self.grid.Ty_dev.gpudata,
-                self.grid.Tz_dev.gpudata,
-                self.grid.ID_dev.gpudata,
-                self.grid.Ex_dev.gpudata,
-                self.grid.Ey_dev.gpudata,
-                self.grid.Ez_dev.gpudata,
-                block=self.grid.tpb,
-                grid=self.grid.bpg,
-            )
-
-    def time_start(self):
-        """Starts event timers used to calculate solving time for model."""
-        self.iterstart = self.drv.Event()
-        self.iterend = self.drv.Event()
-        self.iterstart.record()
-        self.iterstart.synchronize()
-
-    def calculate_memory_used(self, iteration):
-        """Calculates memory used on last iteration.
-
-        Args:
-            iteration: int for iteration number.
-
-        Returns:
-            Memory (RAM) used on GPU.
-        """
-        if iteration == self.grid.iterations - 1:
-            # Total minus free memory in current context
-            return self.drv.mem_get_info()[1] - self.drv.mem_get_info()[0]
-
-    def calculate_solve_time(self):
-        """Calculates solving time for model."""
-        self.iterend.record()
-        self.iterend.synchronize()
-        return self.iterstart.time_till(self.iterend) * 1e-3
-
-    def finalise(self):
-        """Copies data from GPU back to CPU to save to file(s)."""
-        # Copy output from receivers array back to correct receiver objects
-        if self.grid.rxs:
-            dtoh_rx_array(self.rxs_dev.get(), self.rxcoords_dev.get(), self.grid)
-
-        # Copy data from any snapshots back to correct snapshot objects
-        if self.grid.snapshots and not config.get_model_config().device["snapsgpu2cpu"]:
-            for i, snap in enumerate(self.grid.snapshots):
-                dtoh_snapshot_array(
-                    self.snapEx_dev.get(),
-                    self.snapEy_dev.get(),
-                    self.snapEz_dev.get(),
-                    self.snapHx_dev.get(),
-                    self.snapHy_dev.get(),
-                    self.snapHz_dev.get(),
-                    i,
-                    snap,
-                )
-
-    def cleanup(self):
-        """Cleanup GPU context."""
-        # Remove context from top of stack and delete
-        self.ctx.pop()
-        del self.ctx
-
-
-class OpenCLUpdates:
-    """Defines update functions for OpenCL-based solver."""
-
-    def __init__(self, G):
-        """
-        Args:
-            G: OpenCLGrid class describing a grid in a model.
-        """
-
-        self.grid = G
-        self.dispersive_update_a = None
-        self.dispersive_update_b = None
-
-        # Import pyopencl module
-        self.cl = import_module("pyopencl")
-        self.elwise = getattr(import_module("pyopencl.elementwise"), "ElementwiseKernel")
-
-        # Select device, create context and command queue
-        self.dev = config.get_model_config().device["dev"]
-        self.ctx = self.cl.Context(devices=[self.dev])
-        self.queue = self.cl.CommandQueue(self.ctx, properties=self.cl.command_queue_properties.PROFILING_ENABLE)
-
-        # Enviroment for templating kernels
-        self.env = Environment(loader=PackageLoader("gprMax", "cuda_opencl"))
-
-        # Initialise arrays on device, prepare kernels, and get kernel functions
-        self._set_field_knls()
-        if self.grid.pmls["slabs"]:
-            self._set_pml_knls()
-        if self.grid.rxs:
-            self._set_rx_knl()
-        if self.grid.voltagesources + self.grid.hertziandipoles + self.grid.magneticdipoles:
-            self._set_src_knls()
-        if self.grid.snapshots:
-            self._set_snapshot_knl()
-
-    def _set_field_knls(self):
-        """Electric and magnetic field updates - prepares kernels, and
-        gets kernel functions.
-        """
-        if config.get_model_config().materials["maxpoles"] > 0:
-            NY_MATDISPCOEFFS = self.grid.updatecoeffsdispersive.shape[1]
-            NX_T = self.grid.Tx.shape[1]
-            NY_T = self.grid.Tx.shape[2]
-            NZ_T = self.grid.Tx.shape[3]
-        else:  # Set to one any substitutions for dispersive materials.
-            NY_MATDISPCOEFFS = 1
-            NX_T = 1
-            NY_T = 1
-            NZ_T = 1
-
-        self.knl_common = self.env.get_template("knl_common_opencl.tmpl").render(
-            updatecoeffsE=self.grid.updatecoeffsE.ravel(),
-            updatecoeffsH=self.grid.updatecoeffsH.ravel(),
-            REAL=config.sim_config.dtypes["C_float_or_double"],
-            N_updatecoeffsE=self.grid.updatecoeffsE.size,
-            N_updatecoeffsH=self.grid.updatecoeffsH.size,
-            NY_MATCOEFFS=self.grid.updatecoeffsE.shape[1],
-            NY_MATDISPCOEFFS=NY_MATDISPCOEFFS,
-            NX_FIELDS=self.grid.nx + 1,
-            NY_FIELDS=self.grid.ny + 1,
-            NZ_FIELDS=self.grid.nz + 1,
-            NX_ID=self.grid.ID.shape[1],
-            NY_ID=self.grid.ID.shape[2],
-            NZ_ID=self.grid.ID.shape[3],
-            NX_T=NX_T,
-            NY_T=NY_T,
-            NZ_T=NZ_T,
-            NY_RXCOORDS=3,
-            NX_RXS=6,
-            NY_RXS=self.grid.iterations,
-            NZ_RXS=len(self.grid.rxs),
-            NY_SRCINFO=4,
-            NY_SRCWAVES=self.grid.iterations,
-            NX_SNAPS=Snapshot.nx_max,
-            NY_SNAPS=Snapshot.ny_max,
-            NZ_SNAPS=Snapshot.nz_max,
-        )
-
-        subs = {
-            "CUDA_IDX": "",
-            "NX_FIELDS": self.grid.nx + 1,
-            "NY_FIELDS": self.grid.ny + 1,
-            "NZ_FIELDS": self.grid.nz + 1,
-            "NX_ID": self.grid.ID.shape[1],
-            "NY_ID": self.grid.ID.shape[2],
-            "NZ_ID": self.grid.ID.shape[3],
-        }
-
-        self.update_electric_dev = self.elwise(
-            self.ctx,
-            knl_fields_updates.update_electric["args_opencl"].substitute(
-                {"REAL": config.sim_config.dtypes["C_float_or_double"]}
-            ),
-            knl_fields_updates.update_electric["func"].substitute(subs),
-            "update_electric",
-            preamble=self.knl_common,
-            options=config.sim_config.devices["compiler_opts"],
-        )
-
-        self.update_magnetic_dev = self.elwise(
-            self.ctx,
-            knl_fields_updates.update_magnetic["args_opencl"].substitute(
-                {"REAL": config.sim_config.dtypes["C_float_or_double"]}
-            ),
-            knl_fields_updates.update_magnetic["func"].substitute(subs),
-            "update_magnetic",
-            preamble=self.knl_common,
-            options=config.sim_config.devices["compiler_opts"],
-        )
-
-        # If there are any dispersive materials (updates are split into two
-        # parts as they require present and updated electric field values).
-        if config.get_model_config().materials["maxpoles"] > 0:
-            subs = {
-                "CUDA_IDX": "",
-                "REAL": config.sim_config.dtypes["C_float_or_double"],
-                "REALFUNC": config.get_model_config().materials["crealfunc"],
-                "NX_FIELDS": self.grid.nx + 1,
-                "NY_FIELDS": self.grid.ny + 1,
-                "NZ_FIELDS": self.grid.nz + 1,
-                "NX_ID": self.grid.ID.shape[1],
-                "NY_ID": self.grid.ID.shape[2],
-                "NZ_ID": self.grid.ID.shape[3],
-                "NX_T": NX_T,
-                "NY_T": NY_T,
-                "NZ_T": NZ_T,
-            }
-            self.dispersive_update_a = self.elwise(
-                self.ctx,
-                knl_fields_updates.update_electric_dispersive_A["args_opencl"].substitute(
-                    {
-                        "REAL": config.sim_config.dtypes["C_float_or_double"],
-                        "COMPLEX": config.get_model_config().materials["dispersiveCdtype"],
-                    }
-                ),
-                knl_fields_updates.update_electric_dispersive_A["func"].substitute(subs),
-                "update_electric_dispersive_A",
-                preamble=self.knl_common,
-                options=config.sim_config.devices["compiler_opts"],
-            )
-            self.dispersive_update_b = self.elwise(
-                self.ctx,
-                knl_fields_updates.update_electric_dispersive_B["args_opencl"].substitute(
-                    {
-                        "REAL": config.sim_config.dtypes["C_float_or_double"],
-                        "COMPLEX": config.get_model_config().materials["dispersiveCdtype"],
-                    }
-                ),
-                knl_fields_updates.update_electric_dispersive_B["func"].substitute(subs),
-                "update_electric_dispersive_B",
-                preamble=self.knl_common,
-                options=config.sim_config.devices["compiler_opts"],
-            )
-
-        # Initialise field arrays on compute device
-        self.grid.htod_geometry_arrays(self.queue)
-        self.grid.htod_field_arrays(self.queue)
-        if config.get_model_config().materials["maxpoles"] > 0:
-            self.grid.htod_dispersive_arrays(self.queue)
-
-    def _set_pml_knls(self):
-        """PMLS - prepares kernels and gets kernel functions."""
-        knl_pml_updates_electric = import_module(
-            "gprMax.cuda_opencl.knl_pml_updates_electric_" + self.grid.pmls["formulation"]
-        )
-        knl_pml_updates_magnetic = import_module(
-            "gprMax.cuda_opencl.knl_pml_updates_magnetic_" + self.grid.pmls["formulation"]
-        )
-
-        subs = {
-            "CUDA_IDX": "",
-            "REAL": config.sim_config.dtypes["C_float_or_double"],
-            "NX_FIELDS": self.grid.nx + 1,
-            "NY_FIELDS": self.grid.ny + 1,
-            "NZ_FIELDS": self.grid.nz + 1,
-            "NX_ID": self.grid.ID.shape[1],
-            "NY_ID": self.grid.ID.shape[2],
-            "NZ_ID": self.grid.ID.shape[3],
-        }
-
-        # Set workgroup size, initialise arrays on compute device, and get
-        # kernel functions
-        for pml in self.grid.pmls["slabs"]:
-            pml.set_queue(self.queue)
-            pml.htod_field_arrays()
-            knl_name = f"order{len(pml.CFS)}_{pml.direction}"
-            knl_electric_name = getattr(knl_pml_updates_electric, knl_name)
-            knl_magnetic_name = getattr(knl_pml_updates_magnetic, knl_name)
-
-            pml.update_electric_dev = self.elwise(
-                self.ctx,
-                knl_electric_name["args_opencl"].substitute({"REAL": config.sim_config.dtypes["C_float_or_double"]}),
-                knl_electric_name["func"].substitute(subs),
-                f"pml_updates_electric_{knl_name}",
-                preamble=self.knl_common,
-                options=config.sim_config.devices["compiler_opts"],
-            )
-
-            pml.update_magnetic_dev = self.elwise(
-                self.ctx,
-                knl_magnetic_name["args_opencl"].substitute({"REAL": config.sim_config.dtypes["C_float_or_double"]}),
-                knl_magnetic_name["func"].substitute(subs),
-                f"pml_updates_magnetic_{knl_name}",
-                preamble=self.knl_common,
-                options=config.sim_config.devices["compiler_opts"],
-            )
-
-    def _set_rx_knl(self):
-        """Receivers - initialises arrays on compute device, prepares kernel and
-        gets kernel function.
-        """
-        self.rxcoords_dev, self.rxs_dev = htod_rx_arrays(self.grid, self.queue)
-        self.store_outputs_dev = self.elwise(
-            self.ctx,
-            knl_store_outputs.store_outputs["args_opencl"].substitute(
-                {"REAL": config.sim_config.dtypes["C_float_or_double"]}
-            ),
-            knl_store_outputs.store_outputs["func"].substitute({"CUDA_IDX": ""}),
-            "store_outputs",
-            preamble=self.knl_common,
-            options=config.sim_config.devices["compiler_opts"],
-        )
-
-    def _set_src_knls(self):
-        """Sources - initialises arrays on compute device, prepares kernel and
-        gets kernel function.
-        """
-        if self.grid.hertziandipoles:
-            self.srcinfo1_hertzian_dev, self.srcinfo2_hertzian_dev, self.srcwaves_hertzian_dev = htod_src_arrays(
-                self.grid.hertziandipoles, self.grid, self.queue
-            )
-            self.update_hertzian_dipole_dev = self.elwise(
-                self.ctx,
-                knl_source_updates.update_hertzian_dipole["args_opencl"].substitute(
-                    {"REAL": config.sim_config.dtypes["C_float_or_double"]}
-                ),
-                knl_source_updates.update_hertzian_dipole["func"].substitute(
-                    {"CUDA_IDX": "", "REAL": config.sim_config.dtypes["C_float_or_double"]}
-                ),
-                "update_hertzian_dipole",
-                preamble=self.knl_common,
-                options=config.sim_config.devices["compiler_opts"],
-            )
-        if self.grid.magneticdipoles:
-            self.srcinfo1_magnetic_dev, self.srcinfo2_magnetic_dev, self.srcwaves_magnetic_dev = htod_src_arrays(
-                self.grid.magneticdipoles, self.grid, self.queue
-            )
-            self.update_magnetic_dipole_dev = self.elwise(
-                self.ctx,
-                knl_source_updates.update_magnetic_dipole["args_opencl"].substitute(
-                    {"REAL": config.sim_config.dtypes["C_float_or_double"]}
-                ),
-                knl_source_updates.update_magnetic_dipole["func"].substitute(
-                    {"CUDA_IDX": "", "REAL": config.sim_config.dtypes["C_float_or_double"]}
-                ),
-                "update_magnetic_dipole",
-                preamble=self.knl_common,
-                options=config.sim_config.devices["compiler_opts"],
-            )
-        if self.grid.voltagesources:
-            self.srcinfo1_voltage_dev, self.srcinfo2_voltage_dev, self.srcwaves_voltage_dev = htod_src_arrays(
-                self.grid.voltagesources, self.grid, self.queue
-            )
-            self.update_voltage_source_dev = self.elwise(
-                self.ctx,
-                knl_source_updates.update_voltage_source["args_opencl"].substitute(
-                    {"REAL": config.sim_config.dtypes["C_float_or_double"]}
-                ),
-                knl_source_updates.update_voltage_source["func"].substitute(
-                    {"CUDA_IDX": "", "REAL": config.sim_config.dtypes["C_float_or_double"]}
-                ),
-                "update_voltage_source",
-                preamble=self.knl_common,
-                options=config.sim_config.devices["compiler_opts"],
-            )
-
-    def _set_snapshot_knl(self):
-        """Snapshots - initialises arrays on compute device, prepares kernel and
-        gets kernel function.
-        """
-        (
-            self.snapEx_dev,
-            self.snapEy_dev,
-            self.snapEz_dev,
-            self.snapHx_dev,
-            self.snapHy_dev,
-            self.snapHz_dev,
-        ) = htod_snapshot_array(self.grid, self.queue)
-        self.store_snapshot_dev = self.elwise(
-            self.ctx,
-            knl_snapshots.store_snapshot["args_opencl"].substitute(
-                {"REAL": config.sim_config.dtypes["C_float_or_double"]}
-            ),
-            knl_snapshots.store_snapshot["func"].substitute(
-                {"CUDA_IDX": "", "NX_SNAPS": Snapshot.nx_max, "NY_SNAPS": Snapshot.ny_max, "NZ_SNAPS": Snapshot.nz_max}
-            ),
-            "store_snapshot",
-            preamble=self.knl_common,
-            options=config.sim_config.devices["compiler_opts"],
-        )
-
-    def store_outputs(self):
-        """Stores field component values for every receiver."""
-        if self.grid.rxs:
-            event = self.store_outputs_dev(
-                np.int32(len(self.grid.rxs)),
-                np.int32(self.grid.iteration),
-                self.rxcoords_dev,
-                self.rxs_dev,
-                self.grid.Ex_dev,
-                self.grid.Ey_dev,
-                self.grid.Ez_dev,
-                self.grid.Hx_dev,
-                self.grid.Hy_dev,
-                self.grid.Hz_dev,
-            )
-            event.wait()
-
-    def store_snapshots(self, iteration):
-        """Stores any snapshots.
-
-        Args:
-            iteration: int for iteration number.
-        """
-
-        for i, snap in enumerate(self.grid.snapshots):
-            if snap.time == iteration + 1:
-                snapno = 0 if config.get_model_config().device["snapsgpu2cpu"] else i
-                event = self.store_snapshot_dev(
-                    np.int32(snapno),
-                    np.int32(snap.xs),
-                    np.int32(snap.xf),
-                    np.int32(snap.ys),
-                    np.int32(snap.yf),
-                    np.int32(snap.zs),
-                    np.int32(snap.zf),
-                    np.int32(snap.dx),
-                    np.int32(snap.dy),
-                    np.int32(snap.dz),
-                    self.grid.Ex_dev,
-                    self.grid.Ey_dev,
-                    self.grid.Ez_dev,
-                    self.grid.Hx_dev,
-                    self.grid.Hy_dev,
-                    self.grid.Hz_dev,
-                    self.snapEx_dev,
-                    self.snapEy_dev,
-                    self.snapEz_dev,
-                    self.snapHx_dev,
-                    self.snapHy_dev,
-                    self.snapHz_dev,
-                )
-                event.wait()
-                if config.get_model_config().device["snapsgpu2cpu"]:
-                    dtoh_snapshot_array(
-                        self.snapEx_dev.get(),
-                        self.snapEy_dev.get(),
-                        self.snapEz_dev.get(),
-                        self.snapHx_dev.get(),
-                        self.snapHy_dev.get(),
-                        self.snapHz_dev.get(),
-                        0,
-                        snap,
-                    )
-
-    def update_magnetic(self):
-        """Updates magnetic field components."""
-        event = self.update_magnetic_dev(
-            np.int32(self.grid.nx),
-            np.int32(self.grid.ny),
-            np.int32(self.grid.nz),
-            self.grid.ID_dev,
-            self.grid.Hx_dev,
-            self.grid.Hy_dev,
-            self.grid.Hz_dev,
-            self.grid.Ex_dev,
-            self.grid.Ey_dev,
-            self.grid.Ez_dev,
-        )
-        event.wait()
-
-    def update_magnetic_pml(self):
-        """Updates magnetic field components with the PML correction."""
-        for pml in self.grid.pmls["slabs"]:
-            pml.update_magnetic()
-
-    def update_magnetic_sources(self):
-        """Updates magnetic field components from sources."""
-        if self.grid.magneticdipoles:
-            event = self.update_magnetic_dipole_dev(
-                np.int32(len(self.grid.magneticdipoles)),
-                np.int32(self.grid.iteration),
-                config.sim_config.dtypes["float_or_double"](self.grid.dx),
-                config.sim_config.dtypes["float_or_double"](self.grid.dy),
-                config.sim_config.dtypes["float_or_double"](self.grid.dz),
-                self.srcinfo1_magnetic_dev,
-                self.srcinfo2_magnetic_dev,
-                self.srcwaves_magnetic_dev,
-                self.grid.ID_dev,
-                self.grid.Hx_dev,
-                self.grid.Hy_dev,
-                self.grid.Hz_dev,
-            )
-            event.wait()
-
-    def update_electric_a(self):
-        """Updates electric field components."""
-        # All materials are non-dispersive so do standard update.
-<<<<<<< HEAD
-        if config.get_model_config().materials["maxpoles"] == 0:
-            event = self.update_electric_dev(
-                np.int32(self.grid.nx),
-                np.int32(self.grid.ny),
-                np.int32(self.grid.nz),
-                self.grid.ID_dev,
-                self.grid.Ex_dev,
-                self.grid.Ey_dev,
-                self.grid.Ez_dev,
-                self.grid.Hx_dev,
-                self.grid.Hy_dev,
-                self.grid.Hz_dev,
-            )
-            event.wait()
-=======
-        if config.get_model_config().materials['maxpoles'] == 0:
-            event = self.update_electric_dev(np.int32(self.grid.nx),
-                                             np.int32(self.grid.ny),
-                                             np.int32(self.grid.nz),
-                                             self.grid.ID_dev,
-                                             self.grid.Ex_dev,
-                                             self.grid.Ey_dev,
-                                             self.grid.Ez_dev,
-                                             self.grid.Hx_dev,
-                                             self.grid.Hy_dev,
-                                             self.grid.Hz_dev)
->>>>>>> 2da61bc3
-
-        # If there are any dispersive materials do 1st part of dispersive update
-        # (it is split into two parts as it requires present and updated electric field values).
-        else:
-<<<<<<< HEAD
-            event = self.dispersive_update_a(
-                np.int32(self.grid.nx),
-                np.int32(self.grid.ny),
-                np.int32(self.grid.nz),
-                np.int32(config.get_model_config().materials["maxpoles"]),
-                self.grid.updatecoeffsdispersive_dev,
-                self.grid.Tx_dev,
-                self.grid.Ty_dev,
-                self.grid.Tz_dev,
-                self.grid.ID_dev,
-                self.grid.Ex_dev,
-                self.grid.Ey_dev,
-                self.grid.Ez_dev,
-                self.grid.Hx_dev,
-                self.grid.Hy_dev,
-                self.grid.Hz_dev,
-            )
-            event.wait()
-=======
-            event = self.dispersive_update_a(np.int32(self.grid.nx),
-                        np.int32(self.grid.ny),
-                        np.int32(self.grid.nz),
-                        np.int32(config.get_model_config().materials['maxpoles']),
-                        self.grid.updatecoeffsdispersive_dev,
-                        self.grid.Tx_dev,
-                        self.grid.Ty_dev,
-                        self.grid.Tz_dev,
-                        self.grid.ID_dev,
-                        self.grid.Ex_dev,
-                        self.grid.Ey_dev,
-                        self.grid.Ez_dev,
-                        self.grid.Hx_dev,
-                        self.grid.Hy_dev,
-                        self.grid.Hz_dev)
-
-        event.wait()
->>>>>>> 2da61bc3
-
-    def update_electric_pml(self):
-        """Updates electric field components with the PML correction."""
-        for pml in self.grid.pmls["slabs"]:
-            pml.update_electric()
-
-    def update_electric_sources(self):
-        """Updates electric field components from sources -
-        update any Hertzian dipole sources last.
-        """
-        if self.grid.voltagesources:
-            event = self.update_voltage_source_dev(
-                np.int32(len(self.grid.voltagesources)),
-                np.int32(self.grid.iteration),
-                config.sim_config.dtypes["float_or_double"](self.grid.dx),
-                config.sim_config.dtypes["float_or_double"](self.grid.dy),
-                config.sim_config.dtypes["float_or_double"](self.grid.dz),
-                self.srcinfo1_voltage_dev,
-                self.srcinfo2_voltage_dev,
-                self.srcwaves_voltage_dev,
-                self.grid.ID_dev,
-                self.grid.Ex_dev,
-                self.grid.Ey_dev,
-                self.grid.Ez_dev,
-            )
-            event.wait()
-
-        if self.grid.hertziandipoles:
-            event = self.update_hertzian_dipole_dev(
-                np.int32(len(self.grid.hertziandipoles)),
-                np.int32(self.grid.iteration),
-                config.sim_config.dtypes["float_or_double"](self.grid.dx),
-                config.sim_config.dtypes["float_or_double"](self.grid.dy),
-                config.sim_config.dtypes["float_or_double"](self.grid.dz),
-                self.srcinfo1_hertzian_dev,
-                self.srcinfo2_hertzian_dev,
-                self.srcwaves_hertzian_dev,
-                self.grid.ID_dev,
-                self.grid.Ex_dev,
-                self.grid.Ey_dev,
-                self.grid.Ez_dev,
-            )
-            event.wait()
-
-        self.grid.iteration += 1
-
-    def update_electric_b(self):
-        """If there are any dispersive materials do 2nd part of dispersive
-        update - it is split into two parts as it requires present and
-        updated electric field values. Therefore it can only be completely
-        updated after the electric field has been updated by the PML and
-        source updates.
-        """
-        if config.get_model_config().materials["maxpoles"] > 0:
-            event = self.dispersive_update_b(
-                np.int32(self.grid.nx),
-                np.int32(self.grid.ny),
-                np.int32(self.grid.nz),
-                np.int32(config.get_model_config().materials["maxpoles"]),
-                self.grid.updatecoeffsdispersive_dev,
-                self.grid.Tx_dev,
-                self.grid.Ty_dev,
-                self.grid.Tz_dev,
-                self.grid.ID_dev,
-                self.grid.Ex_dev,
-                self.grid.Ey_dev,
-                self.grid.Ez_dev,
-            )
-            event.wait()
-
-    def time_start(self):
-        """Starts event timers used to calculate solving time for model."""
-        self.event_marker1 = self.cl.enqueue_marker(self.queue)
-        self.event_marker1.wait()
-
-    def calculate_memory_used(self, iteration):
-        """Calculates memory used on last iteration.
-
-        Args:
-            iteration: int for iteration number.
-
-        Returns:
-            Memory (RAM) used on compute device.
-        """
-        # if iteration == self.grid.iterations - 1:
-        #     return self.drv.mem_get_info()[1] - self.drv.mem_get_info()[0]
-<<<<<<< HEAD
-        logger.debug("Look at memory estimate for pyopencl")
-        pass
-=======
-        logger.debug('Look at memory estimate for pyopencl')
->>>>>>> 2da61bc3
-
-    def calculate_solve_time(self):
-        """Calculates solving time for model."""
-        event_marker2 = self.cl.enqueue_marker(self.queue)
-        event_marker2.wait()
-        return (event_marker2.profile.end - self.event_marker1.profile.start) * 1e-9
-
-    def finalise(self):
-        """Copies data from compute device back to CPU to save to file(s)."""
-        # Copy output from receivers array back to correct receiver objects
-        if self.grid.rxs:
-            dtoh_rx_array(self.rxs_dev.get(), self.rxcoords_dev.get(), self.grid)
-
-        # Copy data from any snapshots back to correct snapshot objects
-        if self.grid.snapshots and not config.get_model_config().device["snapsgpu2cpu"]:
-            for i, snap in enumerate(self.grid.snapshots):
-                dtoh_snapshot_array(
-                    self.snapEx_dev.get(),
-                    self.snapEy_dev.get(),
-                    self.snapEz_dev.get(),
-                    self.snapHx_dev.get(),
-                    self.snapHy_dev.get(),
-                    self.snapHz_dev.get(),
-                    i,
-                    snap,
-                )
-
-    def cleanup(self):
-        pass
+# Copyright (C) 2015-2023: The University of Edinburgh, United Kingdom
+#                 Authors: Craig Warren, Antonis Giannopoulos, and John Hartley
+#
+# This file is part of gprMax.
+#
+# gprMax is free software: you can redistribute it and/or modify
+# it under the terms of the GNU General Public License as published by
+# the Free Software Foundation, either version 3 of the License, or
+# (at your option) any later version.
+#
+# gprMax is distributed in the hope that it will be useful,
+# but WITHOUT ANY WARRANTY; without even the implied warranty of
+# MERCHANTABILITY or FITNESS FOR A PARTICULAR PURPOSE.  See the
+# GNU General Public License for more details.
+#
+# You should have received a copy of the GNU General Public License
+# along with gprMax.  If not, see <http://www.gnu.org/licenses/>.
+
+import logging
+from importlib import import_module
+
+import numpy as np
+from jinja2 import Environment, PackageLoader
+
+import gprMax.config as config
+
+from .cuda_opencl import knl_fields_updates, knl_snapshots, knl_source_updates, knl_store_outputs
+from .cython.fields_updates_normal import update_electric as update_electric_cpu
+from .cython.fields_updates_normal import update_magnetic as update_magnetic_cpu
+from .fields_outputs import store_outputs as store_outputs_cpu
+from .receivers import dtoh_rx_array, htod_rx_arrays
+from .snapshots import Snapshot, dtoh_snapshot_array, htod_snapshot_array
+from .sources import htod_src_arrays
+from .utilities.utilities import round32, timer
+
+logger = logging.getLogger(__name__)
+
+
+class CPUUpdates:
+    """Defines update functions for CPU-based solver."""
+
+    def __init__(self, G):
+        """
+        Args:
+            G: FDTDGrid class describing a grid in a model.
+        """
+        self.grid = G
+        self.dispersive_update_a = None
+        self.dispersive_update_b = None
+
+    def store_outputs(self):
+        """Stores field component values for every receiver and transmission line."""
+        store_outputs_cpu(self.grid)
+
+    def store_snapshots(self, iteration):
+        """Stores any snapshots.
+
+        Args:
+            iteration: int for iteration number.
+        """
+        for snap in self.grid.snapshots:
+            if snap.time == iteration + 1:
+                snap.store(self.grid)
+
+    def update_magnetic(self):
+        """Updates magnetic field components."""
+        update_magnetic_cpu(
+            self.grid.nx,
+            self.grid.ny,
+            self.grid.nz,
+            config.get_model_config().ompthreads,
+            self.grid.updatecoeffsH,
+            self.grid.ID,
+            self.grid.Ex,
+            self.grid.Ey,
+            self.grid.Ez,
+            self.grid.Hx,
+            self.grid.Hy,
+            self.grid.Hz,
+        )
+
+    def update_magnetic_pml(self):
+        """Updates magnetic field components with the PML correction."""
+        for pml in self.grid.pmls["slabs"]:
+            pml.update_magnetic()
+
+    def update_magnetic_sources(self):
+        """Updates magnetic field components from sources."""
+        for source in self.grid.transmissionlines + self.grid.magneticdipoles:
+            source.update_magnetic(
+                self.grid.iteration,
+                self.grid.updatecoeffsH,
+                self.grid.ID,
+                self.grid.Hx,
+                self.grid.Hy,
+                self.grid.Hz,
+                self.grid,
+            )
+
+    def update_electric_a(self):
+        """Updates electric field components."""
+        # All materials are non-dispersive so do standard update.
+        if config.get_model_config().materials["maxpoles"] == 0:
+            update_electric_cpu(
+                self.grid.nx,
+                self.grid.ny,
+                self.grid.nz,
+                config.get_model_config().ompthreads,
+                self.grid.updatecoeffsE,
+                self.grid.ID,
+                self.grid.Ex,
+                self.grid.Ey,
+                self.grid.Ez,
+                self.grid.Hx,
+                self.grid.Hy,
+                self.grid.Hz,
+            )
+
+        # If there are any dispersive materials do 1st part of dispersive update
+        # (it is split into two parts as it requires present and updated electric field values).
+        else:
+            self.dispersive_update_a(
+                self.grid.nx,
+                self.grid.ny,
+                self.grid.nz,
+                config.get_model_config().ompthreads,
+                config.get_model_config().materials["maxpoles"],
+                self.grid.updatecoeffsE,
+                self.grid.updatecoeffsdispersive,
+                self.grid.ID,
+                self.grid.Tx,
+                self.grid.Ty,
+                self.grid.Tz,
+                self.grid.Ex,
+                self.grid.Ey,
+                self.grid.Ez,
+                self.grid.Hx,
+                self.grid.Hy,
+                self.grid.Hz,
+            )
+
+    def update_electric_pml(self):
+        """Updates electric field components with the PML correction."""
+        for pml in self.grid.pmls["slabs"]:
+            pml.update_electric()
+
+    def update_electric_sources(self):
+        """Updates electric field components from sources -
+        update any Hertzian dipole sources last.
+        """
+        for source in self.grid.voltagesources + self.grid.transmissionlines + self.grid.hertziandipoles:
+            source.update_electric(
+                self.grid.iteration,
+                self.grid.updatecoeffsE,
+                self.grid.ID,
+                self.grid.Ex,
+                self.grid.Ey,
+                self.grid.Ez,
+                self.grid,
+            )
+        self.grid.iteration += 1
+
+    def update_electric_b(self):
+        """If there are any dispersive materials do 2nd part of dispersive
+        update - it is split into two parts as it requires present and
+        updated electric field values. Therefore it can only be completely
+        updated after the electric field has been updated by the PML and
+        source updates.
+        """
+        if config.get_model_config().materials["maxpoles"] != 0:
+            self.dispersive_update_b(
+                self.grid.nx,
+                self.grid.ny,
+                self.grid.nz,
+                config.get_model_config().ompthreads,
+                config.get_model_config().materials["maxpoles"],
+                self.grid.updatecoeffsdispersive,
+                self.grid.ID,
+                self.grid.Tx,
+                self.grid.Ty,
+                self.grid.Tz,
+                self.grid.Ex,
+                self.grid.Ey,
+                self.grid.Ez,
+            )
+
+    def set_dispersive_updates(self):
+        """Sets dispersive update functions."""
+
+        poles = "multi" if config.get_model_config().materials["maxpoles"] > 1 else "1"
+        precision = "float" if config.sim_config.general["precision"] == "single" else "double"
+        dispersion = (
+            "complex"
+            if config.get_model_config().materials["dispersivedtype"] == config.sim_config.dtypes["complex"]
+            else "real"
+        )
+
+        update_f = "update_electric_dispersive_{}pole_{}_{}_{}"
+        disp_a = update_f.format(poles, "A", precision, dispersion)
+        disp_b = update_f.format(poles, "B", precision, dispersion)
+
+        disp_a_f = getattr(import_module("gprMax.cython.fields_updates_dispersive"), disp_a)
+        disp_b_f = getattr(import_module("gprMax.cython.fields_updates_dispersive"), disp_b)
+
+        self.dispersive_update_a = disp_a_f
+        self.dispersive_update_b = disp_b_f
+
+    def time_start(self):
+        """Starts timer used to calculate solving time for model."""
+        self.timestart = timer()
+
+    def calculate_solve_time(self):
+        """Calculates solving time for model."""
+        return timer() - self.timestart
+
+    def finalise(self):
+        pass
+
+    def cleanup(self):
+        pass
+
+
+class CUDAUpdates:
+    """Defines update functions for GPU-based (CUDA) solver."""
+
+    def __init__(self, G):
+        """
+        Args:
+            G: CUDAGrid class describing a grid in a model.
+        """
+
+        self.grid = G
+        self.dispersive_update_a = None
+        self.dispersive_update_b = None
+
+        # Import PyCUDA modules
+        self.drv = import_module("pycuda.driver")
+        self.source_module = getattr(import_module("pycuda.compiler"), "SourceModule")
+        self.drv.init()
+
+        # Create device handle and context on specific GPU device (and make it current context)
+        self.dev = config.get_model_config().device["dev"]
+        self.ctx = self.dev.make_context()
+
+        # Set common substitutions for use in kernels
+        # Substitutions in function arguments
+        self.subs_name_args = {
+            "REAL": config.sim_config.dtypes["C_float_or_double"],
+            "COMPLEX": config.get_model_config().materials["dispersiveCdtype"],
+        }
+        # Substitutions in function bodies
+        self.subs_func = {
+            "REAL": config.sim_config.dtypes["C_float_or_double"],
+            "CUDA_IDX": "int i = blockIdx.x * blockDim.x + threadIdx.x;",
+            "NX_FIELDS": self.grid.nx + 1,
+            "NY_FIELDS": self.grid.ny + 1,
+            "NZ_FIELDS": self.grid.nz + 1,
+            "NX_ID": self.grid.ID.shape[1],
+            "NY_ID": self.grid.ID.shape[2],
+            "NZ_ID": self.grid.ID.shape[3],
+        }
+
+        # Enviroment for templating kernels
+        self.env = Environment(loader=PackageLoader("gprMax", "cuda_opencl"))
+
+        # Initialise arrays on GPU, prepare kernels, and get kernel functions
+        self._set_macros()
+        self._set_field_knls()
+        if self.grid.pmls["slabs"]:
+            self._set_pml_knls()
+        if self.grid.rxs:
+            self._set_rx_knl()
+        if self.grid.voltagesources + self.grid.hertziandipoles + self.grid.magneticdipoles:
+            self._set_src_knls()
+        if self.grid.snapshots:
+            self._set_snapshot_knl()
+
+    def _build_knl(self, knl_func, subs_name_args, subs_func):
+        """Builds a CUDA kernel from templates: 1) function name and args;
+            and 2) function (kernel) body.
+
+        Args:
+            knl_func: dict containing templates for function name and args,
+                        and function body.
+            subs_name_args: dict containing substitutions to be used with
+                                function name and args.
+            subs_func: dict containing substitutions to be used with function
+                        (kernel) body.
+
+        Returns:
+            knl: string with complete kernel
+        """
+
+        name_plus_args = knl_func["args_cuda"].substitute(subs_name_args)
+        func_body = knl_func["func"].substitute(subs_func)
+        knl = self.knl_common + "\n" + name_plus_args + "{" + func_body + "}"
+
+        return knl
+
+    def _set_macros(self):
+        """Common macros to be used in kernels."""
+
+        # Set specific values for any dispersive materials
+        if config.get_model_config().materials["maxpoles"] > 0:
+            NY_MATDISPCOEFFS = self.grid.updatecoeffsdispersive.shape[1]
+            NX_T = self.grid.Tx.shape[1]
+            NY_T = self.grid.Tx.shape[2]
+            NZ_T = self.grid.Tx.shape[3]
+        else:  # Set to one any substitutions for dispersive materials.
+            NY_MATDISPCOEFFS = 1
+            NX_T = 1
+            NY_T = 1
+            NZ_T = 1
+
+        self.knl_common = self.env.get_template("knl_common_cuda.tmpl").render(
+            REAL=config.sim_config.dtypes["C_float_or_double"],
+            N_updatecoeffsE=self.grid.updatecoeffsE.size,
+            N_updatecoeffsH=self.grid.updatecoeffsH.size,
+            NY_MATCOEFFS=self.grid.updatecoeffsE.shape[1],
+            NY_MATDISPCOEFFS=NY_MATDISPCOEFFS,
+            NX_FIELDS=self.grid.nx + 1,
+            NY_FIELDS=self.grid.ny + 1,
+            NZ_FIELDS=self.grid.nz + 1,
+            NX_ID=self.grid.ID.shape[1],
+            NY_ID=self.grid.ID.shape[2],
+            NZ_ID=self.grid.ID.shape[3],
+            NX_T=NX_T,
+            NY_T=NY_T,
+            NZ_T=NZ_T,
+            NY_RXCOORDS=3,
+            NX_RXS=6,
+            NY_RXS=self.grid.iterations,
+            NZ_RXS=len(self.grid.rxs),
+            NY_SRCINFO=4,
+            NY_SRCWAVES=self.grid.iterations,
+            NX_SNAPS=Snapshot.nx_max,
+            NY_SNAPS=Snapshot.ny_max,
+            NZ_SNAPS=Snapshot.nz_max,
+        )
+
+    def _set_field_knls(self):
+        """Electric and magnetic field updates - prepares kernels, and
+        gets kernel functions.
+        """
+
+        bld = self._build_knl(knl_fields_updates.update_electric, self.subs_name_args, self.subs_func)
+        knlE = self.source_module(bld, options=config.sim_config.devices["nvcc_opts"])
+        self.update_electric_dev = knlE.get_function("update_electric")
+
+        bld = self._build_knl(knl_fields_updates.update_magnetic, self.subs_name_args, self.subs_func)
+        knlH = self.source_module(bld, options=config.sim_config.devices["nvcc_opts"])
+        self.update_magnetic_dev = knlH.get_function("update_magnetic")
+
+        self._copy_mat_coeffs(knlE, knlH)
+
+        # If there are any dispersive materials (updates are split into two
+        # parts as they require present and updated electric field values).
+        if config.get_model_config().materials["maxpoles"] > 0:
+            self.subs_func.update(
+                {
+                    "REAL": config.sim_config.dtypes["C_float_or_double"],
+                    "REALFUNC": config.get_model_config().materials["cudarealfunc"],
+                    "NX_T": self.grid.Tx.shape[1],
+                    "NY_T": self.grid.Tx.shape[2],
+                    "NZ_T": self.grid.Tx.shape[3],
+                }
+            )
+
+            bld = self._build_knl(knl_fields_updates.update_electric_dispersive_A, self.subs_name_args, self.subs_func)
+            knl = self.source_module(bld, options=config.sim_config.devices["nvcc_opts"])
+            self.dispersive_update_a = knl.get_function("update_electric_dispersive_A")
+
+            bld = self._build_knl(knl_fields_updates.update_electric_dispersive_B, self.subs_name_args, self.subs_func)
+            knl = self.source_module(bld, options=config.sim_config.devices["nvcc_opts"])
+            self.dispersive_update_b = knl.get_function("update_electric_dispersive_B")
+
+        # Set blocks per grid and initialise field arrays on GPU
+        self.grid.set_blocks_per_grid()
+        self.grid.htod_geometry_arrays()
+        self.grid.htod_field_arrays()
+        if config.get_model_config().materials["maxpoles"] > 0:
+            self.grid.htod_dispersive_arrays()
+
+    def _set_pml_knls(self):
+        """PMLS - prepares kernels and gets kernel functions."""
+        knl_pml_updates_electric = import_module(
+            "gprMax.cuda_opencl.knl_pml_updates_electric_" + self.grid.pmls["formulation"]
+        )
+        knl_pml_updates_magnetic = import_module(
+            "gprMax.cuda_opencl.knl_pml_updates_magnetic_" + self.grid.pmls["formulation"]
+        )
+
+        # Initialise arrays on GPU, set block per grid, and get kernel functions
+        for pml in self.grid.pmls["slabs"]:
+            pml.htod_field_arrays()
+            pml.set_blocks_per_grid()
+            knl_name = f"order{len(pml.CFS)}_{pml.direction}"
+            self.subs_name_args["FUNC"] = knl_name
+
+            knl_electric = getattr(knl_pml_updates_electric, knl_name)
+            bld = self._build_knl(knl_electric, self.subs_name_args, self.subs_func)
+            knlE = self.source_module(bld, options=config.sim_config.devices["nvcc_opts"])
+            pml.update_electric_dev = knlE.get_function(knl_name)
+
+            knl_magnetic = getattr(knl_pml_updates_magnetic, knl_name)
+            bld = self._build_knl(knl_magnetic, self.subs_name_args, self.subs_func)
+            knlH = self.source_module(bld, options=config.sim_config.devices["nvcc_opts"])
+            pml.update_magnetic_dev = knlH.get_function(knl_name)
+
+        self._copy_mat_coeffs(knlE, knlH)
+
+    def _set_rx_knl(self):
+        """Receivers - initialises arrays on GPU, prepares kernel and gets kernel
+        function.
+        """
+        self.rxcoords_dev, self.rxs_dev = htod_rx_arrays(self.grid)
+
+        self.subs_func.update(
+            {
+                "REAL": config.sim_config.dtypes["C_float_or_double"],
+                "NY_RXCOORDS": 3,
+                "NX_RXS": 6,
+                "NY_RXS": self.grid.iterations,
+                "NZ_RXS": len(self.grid.rxs),
+            }
+        )
+
+        bld = self._build_knl(knl_store_outputs.store_outputs, self.subs_name_args, self.subs_func)
+        knl = self.source_module(bld, options=config.sim_config.devices["nvcc_opts"])
+        self.store_outputs_dev = knl.get_function("store_outputs")
+
+    def _set_src_knls(self):
+        """Sources - initialises arrays on GPU, prepares kernel and gets kernel
+        function.
+        """
+        self.subs_func.update({"NY_SRCINFO": 4, "NY_SRCWAVES": self.grid.iteration})
+
+        if self.grid.hertziandipoles:
+            self.srcinfo1_hertzian_dev, self.srcinfo2_hertzian_dev, self.srcwaves_hertzian_dev = htod_src_arrays(
+                self.grid.hertziandipoles, self.grid
+            )
+            bld = self._build_knl(knl_source_updates.update_hertzian_dipole, self.subs_name_args, self.subs_func)
+            knl = self.source_module(bld, options=config.sim_config.devices["nvcc_opts"])
+            self.update_hertzian_dipole_dev = knl.get_function("update_hertzian_dipole")
+        if self.grid.magneticdipoles:
+            self.srcinfo1_magnetic_dev, self.srcinfo2_magnetic_dev, self.srcwaves_magnetic_dev = htod_src_arrays(
+                self.grid.magneticdipoles, self.grid
+            )
+            bld = self._build_knl(knl_source_updates.update_magnetic_dipole, self.subs_name_args, self.subs_func)
+            knl = self.source_module(bld, options=config.sim_config.devices["nvcc_opts"])
+            self.update_magnetic_dipole_dev = knl.get_function("update_magnetic_dipole")
+        if self.grid.voltagesources:
+            self.srcinfo1_voltage_dev, self.srcinfo2_voltage_dev, self.srcwaves_voltage_dev = htod_src_arrays(
+                self.grid.voltagesources, self.grid
+            )
+            bld = self._build_knl(knl_source_updates.update_voltage_source, self.subs_name_args, self.subs_func)
+            knl = self.source_module(bld, options=config.sim_config.devices["nvcc_opts"])
+            self.update_voltage_source_dev = knl.get_function("update_voltage_source")
+
+        self._copy_mat_coeffs(knl, knl)
+
+    def _set_snapshot_knl(self):
+        """Snapshots - initialises arrays on GPU, prepares kernel and gets kernel
+        function.
+        """
+        (
+            self.snapEx_dev,
+            self.snapEy_dev,
+            self.snapEz_dev,
+            self.snapHx_dev,
+            self.snapHy_dev,
+            self.snapHz_dev,
+        ) = htod_snapshot_array(self.grid)
+
+        self.subs_func.update(
+            {
+                "REAL": config.sim_config.dtypes["C_float_or_double"],
+                "NX_SNAPS": Snapshot.nx_max,
+                "NY_SNAPS": Snapshot.ny_max,
+                "NZ_SNAPS": Snapshot.nz_max,
+            }
+        )
+
+        bld = self._build_knl(knl_snapshots.store_snapshot, self.subs_name_args, self.subs_func)
+        knl = self.source_module(bld, options=config.sim_config.devices["nvcc_opts"])
+        self.store_snapshot_dev = knl.get_function("store_snapshot")
+
+    def _copy_mat_coeffs(self, knlE, knlH):
+        """Copies material coefficient arrays to constant memory of GPU
+            (must be <64KB).
+
+        Args:
+            knlE: kernel for electric field.
+            knlH: kernel for magnetic field.
+        """
+
+        # Check if coefficient arrays will fit on constant memory of GPU
+        if (
+            self.grid.updatecoeffsE.nbytes + self.grid.updatecoeffsH.nbytes
+            > config.get_model_config().device["dev"].total_constant_memory
+        ):
+            device = config.get_model_config().device["dev"]
+            logger.exception(
+                f"Too many materials in the model to fit onto "
+                + f"constant memory of size {humanize.naturalsize(device.total_constant_memory)} "
+                + f"on {device.deviceID}: {' '.join(device.name().split())}"
+            )
+            raise ValueError
+
+        updatecoeffsE = knlE.get_global("updatecoeffsE")[0]
+        updatecoeffsH = knlH.get_global("updatecoeffsH")[0]
+        self.drv.memcpy_htod(updatecoeffsE, self.grid.updatecoeffsE)
+        self.drv.memcpy_htod(updatecoeffsH, self.grid.updatecoeffsH)
+
+    def store_outputs(self):
+        """Stores field component values for every receiver."""
+        if self.grid.rxs:
+            self.store_outputs_dev(
+                np.int32(len(self.grid.rxs)),
+                np.int32(self.grid.iteration),
+                self.rxcoords_dev.gpudata,
+                self.rxs_dev.gpudata,
+                self.grid.Ex_dev.gpudata,
+                self.grid.Ey_dev.gpudata,
+                self.grid.Ez_dev.gpudata,
+                self.grid.Hx_dev.gpudata,
+                self.grid.Hy_dev.gpudata,
+                self.grid.Hz_dev.gpudata,
+                block=(1, 1, 1),
+                grid=(round32(len(self.grid.rxs)), 1, 1),
+            )
+
+    def store_snapshots(self, iteration):
+        """Stores any snapshots.
+
+        Args:
+            iteration: int for iteration number.
+        """
+
+        for i, snap in enumerate(self.grid.snapshots):
+            if snap.time == iteration + 1:
+                snapno = 0 if config.get_model_config().device["snapsgpu2cpu"] else i
+                self.store_snapshot_dev(
+                    np.int32(snapno),
+                    np.int32(snap.xs),
+                    np.int32(snap.xf),
+                    np.int32(snap.ys),
+                    np.int32(snap.yf),
+                    np.int32(snap.zs),
+                    np.int32(snap.zf),
+                    np.int32(snap.dx),
+                    np.int32(snap.dy),
+                    np.int32(snap.dz),
+                    self.grid.Ex_dev.gpudata,
+                    self.grid.Ey_dev.gpudata,
+                    self.grid.Ez_dev.gpudata,
+                    self.grid.Hx_dev.gpudata,
+                    self.grid.Hy_dev.gpudata,
+                    self.grid.Hz_dev.gpudata,
+                    self.snapEx_dev.gpudata,
+                    self.snapEy_dev.gpudata,
+                    self.snapEz_dev.gpudata,
+                    self.snapHx_dev.gpudata,
+                    self.snapHy_dev.gpudata,
+                    self.snapHz_dev.gpudata,
+                    block=Snapshot.tpb,
+                    grid=Snapshot.bpg,
+                )
+                if config.get_model_config().device["snapsgpu2cpu"]:
+                    dtoh_snapshot_array(
+                        self.snapEx_dev.get(),
+                        self.snapEy_dev.get(),
+                        self.snapEz_dev.get(),
+                        self.snapHx_dev.get(),
+                        self.snapHy_dev.get(),
+                        self.snapHz_dev.get(),
+                        0,
+                        snap,
+                    )
+
+    def update_magnetic(self):
+        """Updates magnetic field components."""
+        self.update_magnetic_dev(
+            np.int32(self.grid.nx),
+            np.int32(self.grid.ny),
+            np.int32(self.grid.nz),
+            self.grid.ID_dev.gpudata,
+            self.grid.Hx_dev.gpudata,
+            self.grid.Hy_dev.gpudata,
+            self.grid.Hz_dev.gpudata,
+            self.grid.Ex_dev.gpudata,
+            self.grid.Ey_dev.gpudata,
+            self.grid.Ez_dev.gpudata,
+            block=self.grid.tpb,
+            grid=self.grid.bpg,
+        )
+
+    def update_magnetic_pml(self):
+        """Updates magnetic field components with the PML correction."""
+        for pml in self.grid.pmls["slabs"]:
+            pml.update_magnetic()
+
+    def update_magnetic_sources(self):
+        """Updates magnetic field components from sources."""
+        if self.grid.magneticdipoles:
+            self.update_magnetic_dipole_dev(
+                np.int32(len(self.grid.magneticdipoles)),
+                np.int32(self.grid.iteration),
+                config.sim_config.dtypes["float_or_double"](self.grid.dx),
+                config.sim_config.dtypes["float_or_double"](self.grid.dy),
+                config.sim_config.dtypes["float_or_double"](self.grid.dz),
+                self.srcinfo1_magnetic_dev.gpudata,
+                self.srcinfo2_magnetic_dev.gpudata,
+                self.srcwaves_magnetic_dev.gpudata,
+                self.grid.ID_dev.gpudata,
+                self.grid.Hx_dev.gpudata,
+                self.grid.Hy_dev.gpudata,
+                self.grid.Hz_dev.gpudata,
+                block=(1, 1, 1),
+                grid=(round32(len(self.grid.magneticdipoles)), 1, 1),
+            )
+
+    def update_electric_a(self):
+        """Updates electric field components."""
+        # All materials are non-dispersive so do standard update.
+        if config.get_model_config().materials["maxpoles"] == 0:
+            self.update_electric_dev(
+                np.int32(self.grid.nx),
+                np.int32(self.grid.ny),
+                np.int32(self.grid.nz),
+                self.grid.ID_dev.gpudata,
+                self.grid.Ex_dev.gpudata,
+                self.grid.Ey_dev.gpudata,
+                self.grid.Ez_dev.gpudata,
+                self.grid.Hx_dev.gpudata,
+                self.grid.Hy_dev.gpudata,
+                self.grid.Hz_dev.gpudata,
+                block=self.grid.tpb,
+                grid=self.grid.bpg,
+            )
+
+        # If there are any dispersive materials do 1st part of dispersive update
+        # (it is split into two parts as it requires present and updated electric field values).
+        else:
+            self.dispersive_update_a(
+                np.int32(self.grid.nx),
+                np.int32(self.grid.ny),
+                np.int32(self.grid.nz),
+                np.int32(config.get_model_config().materials["maxpoles"]),
+                self.grid.updatecoeffsdispersive_dev.gpudata,
+                self.grid.Tx_dev.gpudata,
+                self.grid.Ty_dev.gpudata,
+                self.grid.Tz_dev.gpudata,
+                self.grid.ID_dev.gpudata,
+                self.grid.Ex_dev.gpudata,
+                self.grid.Ey_dev.gpudata,
+                self.grid.Ez_dev.gpudata,
+                self.grid.Hx_dev.gpudata,
+                self.grid.Hy_dev.gpudata,
+                self.grid.Hz_dev.gpudata,
+                block=self.grid.tpb,
+                grid=self.grid.bpg,
+            )
+
+    def update_electric_pml(self):
+        """Updates electric field components with the PML correction."""
+        for pml in self.grid.pmls["slabs"]:
+            pml.update_electric()
+
+    def update_electric_sources(self):
+        """Updates electric field components from sources -
+        update any Hertzian dipole sources last.
+        """
+        if self.grid.voltagesources:
+            self.update_voltage_source_dev(
+                np.int32(len(self.grid.voltagesources)),
+                np.int32(self.grid.iteration),
+                config.sim_config.dtypes["float_or_double"](self.grid.dx),
+                config.sim_config.dtypes["float_or_double"](self.grid.dy),
+                config.sim_config.dtypes["float_or_double"](self.grid.dz),
+                self.srcinfo1_voltage_dev.gpudata,
+                self.srcinfo2_voltage_dev.gpudata,
+                self.srcwaves_voltage_dev.gpudata,
+                self.grid.ID_dev.gpudata,
+                self.grid.Ex_dev.gpudata,
+                self.grid.Ey_dev.gpudata,
+                self.grid.Ez_dev.gpudata,
+                block=(1, 1, 1),
+                grid=(round32(len(self.grid.voltagesources)), 1, 1),
+            )
+
+        if self.grid.hertziandipoles:
+            self.update_hertzian_dipole_dev(
+                np.int32(len(self.grid.hertziandipoles)),
+                np.int32(self.grid.iteration),
+                config.sim_config.dtypes["float_or_double"](self.grid.dx),
+                config.sim_config.dtypes["float_or_double"](self.grid.dy),
+                config.sim_config.dtypes["float_or_double"](self.grid.dz),
+                self.srcinfo1_hertzian_dev.gpudata,
+                self.srcinfo2_hertzian_dev.gpudata,
+                self.srcwaves_hertzian_dev.gpudata,
+                self.grid.ID_dev.gpudata,
+                self.grid.Ex_dev.gpudata,
+                self.grid.Ey_dev.gpudata,
+                self.grid.Ez_dev.gpudata,
+                block=(1, 1, 1),
+                grid=(round32(len(self.grid.hertziandipoles)), 1, 1),
+            )
+
+        self.grid.iteration += 1
+
+    def update_electric_b(self):
+        """If there are any dispersive materials do 2nd part of dispersive
+        update - it is split into two parts as it requires present and
+        updated electric field values. Therefore it can only be completely
+        updated after the electric field has been updated by the PML and
+        source updates.
+        """
+        if config.get_model_config().materials["maxpoles"] > 0:
+            self.dispersive_update_b(
+                np.int32(self.grid.nx),
+                np.int32(self.grid.ny),
+                np.int32(self.grid.nz),
+                np.int32(config.get_model_config().materials["maxpoles"]),
+                self.grid.updatecoeffsdispersive_dev.gpudata,
+                self.grid.Tx_dev.gpudata,
+                self.grid.Ty_dev.gpudata,
+                self.grid.Tz_dev.gpudata,
+                self.grid.ID_dev.gpudata,
+                self.grid.Ex_dev.gpudata,
+                self.grid.Ey_dev.gpudata,
+                self.grid.Ez_dev.gpudata,
+                block=self.grid.tpb,
+                grid=self.grid.bpg,
+            )
+
+    def time_start(self):
+        """Starts event timers used to calculate solving time for model."""
+        self.iterstart = self.drv.Event()
+        self.iterend = self.drv.Event()
+        self.iterstart.record()
+        self.iterstart.synchronize()
+
+    def calculate_memory_used(self, iteration):
+        """Calculates memory used on last iteration.
+
+        Args:
+            iteration: int for iteration number.
+
+        Returns:
+            Memory (RAM) used on GPU.
+        """
+        if iteration == self.grid.iterations - 1:
+            # Total minus free memory in current context
+            return self.drv.mem_get_info()[1] - self.drv.mem_get_info()[0]
+
+    def calculate_solve_time(self):
+        """Calculates solving time for model."""
+        self.iterend.record()
+        self.iterend.synchronize()
+        return self.iterstart.time_till(self.iterend) * 1e-3
+
+    def finalise(self):
+        """Copies data from GPU back to CPU to save to file(s)."""
+        # Copy output from receivers array back to correct receiver objects
+        if self.grid.rxs:
+            dtoh_rx_array(self.rxs_dev.get(), self.rxcoords_dev.get(), self.grid)
+
+        # Copy data from any snapshots back to correct snapshot objects
+        if self.grid.snapshots and not config.get_model_config().device["snapsgpu2cpu"]:
+            for i, snap in enumerate(self.grid.snapshots):
+                dtoh_snapshot_array(
+                    self.snapEx_dev.get(),
+                    self.snapEy_dev.get(),
+                    self.snapEz_dev.get(),
+                    self.snapHx_dev.get(),
+                    self.snapHy_dev.get(),
+                    self.snapHz_dev.get(),
+                    i,
+                    snap,
+                )
+
+    def cleanup(self):
+        """Cleanup GPU context."""
+        # Remove context from top of stack and delete
+        self.ctx.pop()
+        del self.ctx
+
+
+class OpenCLUpdates:
+    """Defines update functions for OpenCL-based solver."""
+
+    def __init__(self, G):
+        """
+        Args:
+            G: OpenCLGrid class describing a grid in a model.
+        """
+
+        self.grid = G
+        self.dispersive_update_a = None
+        self.dispersive_update_b = None
+
+        # Import pyopencl module
+        self.cl = import_module("pyopencl")
+        self.elwise = getattr(import_module("pyopencl.elementwise"), "ElementwiseKernel")
+
+        # Select device, create context and command queue
+        self.dev = config.get_model_config().device["dev"]
+        self.ctx = self.cl.Context(devices=[self.dev])
+        self.queue = self.cl.CommandQueue(self.ctx, properties=self.cl.command_queue_properties.PROFILING_ENABLE)
+
+        # Enviroment for templating kernels
+        self.env = Environment(loader=PackageLoader("gprMax", "cuda_opencl"))
+
+        # Initialise arrays on device, prepare kernels, and get kernel functions
+        self._set_field_knls()
+        if self.grid.pmls["slabs"]:
+            self._set_pml_knls()
+        if self.grid.rxs:
+            self._set_rx_knl()
+        if self.grid.voltagesources + self.grid.hertziandipoles + self.grid.magneticdipoles:
+            self._set_src_knls()
+        if self.grid.snapshots:
+            self._set_snapshot_knl()
+
+    def _set_field_knls(self):
+        """Electric and magnetic field updates - prepares kernels, and
+        gets kernel functions.
+        """
+        if config.get_model_config().materials["maxpoles"] > 0:
+            NY_MATDISPCOEFFS = self.grid.updatecoeffsdispersive.shape[1]
+            NX_T = self.grid.Tx.shape[1]
+            NY_T = self.grid.Tx.shape[2]
+            NZ_T = self.grid.Tx.shape[3]
+        else:  # Set to one any substitutions for dispersive materials.
+            NY_MATDISPCOEFFS = 1
+            NX_T = 1
+            NY_T = 1
+            NZ_T = 1
+
+        self.knl_common = self.env.get_template("knl_common_opencl.tmpl").render(
+            updatecoeffsE=self.grid.updatecoeffsE.ravel(),
+            updatecoeffsH=self.grid.updatecoeffsH.ravel(),
+            REAL=config.sim_config.dtypes["C_float_or_double"],
+            N_updatecoeffsE=self.grid.updatecoeffsE.size,
+            N_updatecoeffsH=self.grid.updatecoeffsH.size,
+            NY_MATCOEFFS=self.grid.updatecoeffsE.shape[1],
+            NY_MATDISPCOEFFS=NY_MATDISPCOEFFS,
+            NX_FIELDS=self.grid.nx + 1,
+            NY_FIELDS=self.grid.ny + 1,
+            NZ_FIELDS=self.grid.nz + 1,
+            NX_ID=self.grid.ID.shape[1],
+            NY_ID=self.grid.ID.shape[2],
+            NZ_ID=self.grid.ID.shape[3],
+            NX_T=NX_T,
+            NY_T=NY_T,
+            NZ_T=NZ_T,
+            NY_RXCOORDS=3,
+            NX_RXS=6,
+            NY_RXS=self.grid.iterations,
+            NZ_RXS=len(self.grid.rxs),
+            NY_SRCINFO=4,
+            NY_SRCWAVES=self.grid.iterations,
+            NX_SNAPS=Snapshot.nx_max,
+            NY_SNAPS=Snapshot.ny_max,
+            NZ_SNAPS=Snapshot.nz_max,
+        )
+
+        subs = {
+            "CUDA_IDX": "",
+            "NX_FIELDS": self.grid.nx + 1,
+            "NY_FIELDS": self.grid.ny + 1,
+            "NZ_FIELDS": self.grid.nz + 1,
+            "NX_ID": self.grid.ID.shape[1],
+            "NY_ID": self.grid.ID.shape[2],
+            "NZ_ID": self.grid.ID.shape[3],
+        }
+
+        self.update_electric_dev = self.elwise(
+            self.ctx,
+            knl_fields_updates.update_electric["args_opencl"].substitute(
+                {"REAL": config.sim_config.dtypes["C_float_or_double"]}
+            ),
+            knl_fields_updates.update_electric["func"].substitute(subs),
+            "update_electric",
+            preamble=self.knl_common,
+            options=config.sim_config.devices["compiler_opts"],
+        )
+
+        self.update_magnetic_dev = self.elwise(
+            self.ctx,
+            knl_fields_updates.update_magnetic["args_opencl"].substitute(
+                {"REAL": config.sim_config.dtypes["C_float_or_double"]}
+            ),
+            knl_fields_updates.update_magnetic["func"].substitute(subs),
+            "update_magnetic",
+            preamble=self.knl_common,
+            options=config.sim_config.devices["compiler_opts"],
+        )
+
+        # If there are any dispersive materials (updates are split into two
+        # parts as they require present and updated electric field values).
+        if config.get_model_config().materials["maxpoles"] > 0:
+            subs = {
+                "CUDA_IDX": "",
+                "REAL": config.sim_config.dtypes["C_float_or_double"],
+                "REALFUNC": config.get_model_config().materials["crealfunc"],
+                "NX_FIELDS": self.grid.nx + 1,
+                "NY_FIELDS": self.grid.ny + 1,
+                "NZ_FIELDS": self.grid.nz + 1,
+                "NX_ID": self.grid.ID.shape[1],
+                "NY_ID": self.grid.ID.shape[2],
+                "NZ_ID": self.grid.ID.shape[3],
+                "NX_T": NX_T,
+                "NY_T": NY_T,
+                "NZ_T": NZ_T,
+            }
+            self.dispersive_update_a = self.elwise(
+                self.ctx,
+                knl_fields_updates.update_electric_dispersive_A["args_opencl"].substitute(
+                    {
+                        "REAL": config.sim_config.dtypes["C_float_or_double"],
+                        "COMPLEX": config.get_model_config().materials["dispersiveCdtype"],
+                    }
+                ),
+                knl_fields_updates.update_electric_dispersive_A["func"].substitute(subs),
+                "update_electric_dispersive_A",
+                preamble=self.knl_common,
+                options=config.sim_config.devices["compiler_opts"],
+            )
+            self.dispersive_update_b = self.elwise(
+                self.ctx,
+                knl_fields_updates.update_electric_dispersive_B["args_opencl"].substitute(
+                    {
+                        "REAL": config.sim_config.dtypes["C_float_or_double"],
+                        "COMPLEX": config.get_model_config().materials["dispersiveCdtype"],
+                    }
+                ),
+                knl_fields_updates.update_electric_dispersive_B["func"].substitute(subs),
+                "update_electric_dispersive_B",
+                preamble=self.knl_common,
+                options=config.sim_config.devices["compiler_opts"],
+            )
+
+        # Initialise field arrays on compute device
+        self.grid.htod_geometry_arrays(self.queue)
+        self.grid.htod_field_arrays(self.queue)
+        if config.get_model_config().materials["maxpoles"] > 0:
+            self.grid.htod_dispersive_arrays(self.queue)
+
+    def _set_pml_knls(self):
+        """PMLS - prepares kernels and gets kernel functions."""
+        knl_pml_updates_electric = import_module(
+            "gprMax.cuda_opencl.knl_pml_updates_electric_" + self.grid.pmls["formulation"]
+        )
+        knl_pml_updates_magnetic = import_module(
+            "gprMax.cuda_opencl.knl_pml_updates_magnetic_" + self.grid.pmls["formulation"]
+        )
+
+        subs = {
+            "CUDA_IDX": "",
+            "REAL": config.sim_config.dtypes["C_float_or_double"],
+            "NX_FIELDS": self.grid.nx + 1,
+            "NY_FIELDS": self.grid.ny + 1,
+            "NZ_FIELDS": self.grid.nz + 1,
+            "NX_ID": self.grid.ID.shape[1],
+            "NY_ID": self.grid.ID.shape[2],
+            "NZ_ID": self.grid.ID.shape[3],
+        }
+
+        # Set workgroup size, initialise arrays on compute device, and get
+        # kernel functions
+        for pml in self.grid.pmls["slabs"]:
+            pml.set_queue(self.queue)
+            pml.htod_field_arrays()
+            knl_name = f"order{len(pml.CFS)}_{pml.direction}"
+            knl_electric_name = getattr(knl_pml_updates_electric, knl_name)
+            knl_magnetic_name = getattr(knl_pml_updates_magnetic, knl_name)
+
+            pml.update_electric_dev = self.elwise(
+                self.ctx,
+                knl_electric_name["args_opencl"].substitute({"REAL": config.sim_config.dtypes["C_float_or_double"]}),
+                knl_electric_name["func"].substitute(subs),
+                f"pml_updates_electric_{knl_name}",
+                preamble=self.knl_common,
+                options=config.sim_config.devices["compiler_opts"],
+            )
+
+            pml.update_magnetic_dev = self.elwise(
+                self.ctx,
+                knl_magnetic_name["args_opencl"].substitute({"REAL": config.sim_config.dtypes["C_float_or_double"]}),
+                knl_magnetic_name["func"].substitute(subs),
+                f"pml_updates_magnetic_{knl_name}",
+                preamble=self.knl_common,
+                options=config.sim_config.devices["compiler_opts"],
+            )
+
+    def _set_rx_knl(self):
+        """Receivers - initialises arrays on compute device, prepares kernel and
+        gets kernel function.
+        """
+        self.rxcoords_dev, self.rxs_dev = htod_rx_arrays(self.grid, self.queue)
+        self.store_outputs_dev = self.elwise(
+            self.ctx,
+            knl_store_outputs.store_outputs["args_opencl"].substitute(
+                {"REAL": config.sim_config.dtypes["C_float_or_double"]}
+            ),
+            knl_store_outputs.store_outputs["func"].substitute({"CUDA_IDX": ""}),
+            "store_outputs",
+            preamble=self.knl_common,
+            options=config.sim_config.devices["compiler_opts"],
+        )
+
+    def _set_src_knls(self):
+        """Sources - initialises arrays on compute device, prepares kernel and
+        gets kernel function.
+        """
+        if self.grid.hertziandipoles:
+            self.srcinfo1_hertzian_dev, self.srcinfo2_hertzian_dev, self.srcwaves_hertzian_dev = htod_src_arrays(
+                self.grid.hertziandipoles, self.grid, self.queue
+            )
+            self.update_hertzian_dipole_dev = self.elwise(
+                self.ctx,
+                knl_source_updates.update_hertzian_dipole["args_opencl"].substitute(
+                    {"REAL": config.sim_config.dtypes["C_float_or_double"]}
+                ),
+                knl_source_updates.update_hertzian_dipole["func"].substitute(
+                    {"CUDA_IDX": "", "REAL": config.sim_config.dtypes["C_float_or_double"]}
+                ),
+                "update_hertzian_dipole",
+                preamble=self.knl_common,
+                options=config.sim_config.devices["compiler_opts"],
+            )
+        if self.grid.magneticdipoles:
+            self.srcinfo1_magnetic_dev, self.srcinfo2_magnetic_dev, self.srcwaves_magnetic_dev = htod_src_arrays(
+                self.grid.magneticdipoles, self.grid, self.queue
+            )
+            self.update_magnetic_dipole_dev = self.elwise(
+                self.ctx,
+                knl_source_updates.update_magnetic_dipole["args_opencl"].substitute(
+                    {"REAL": config.sim_config.dtypes["C_float_or_double"]}
+                ),
+                knl_source_updates.update_magnetic_dipole["func"].substitute(
+                    {"CUDA_IDX": "", "REAL": config.sim_config.dtypes["C_float_or_double"]}
+                ),
+                "update_magnetic_dipole",
+                preamble=self.knl_common,
+                options=config.sim_config.devices["compiler_opts"],
+            )
+        if self.grid.voltagesources:
+            self.srcinfo1_voltage_dev, self.srcinfo2_voltage_dev, self.srcwaves_voltage_dev = htod_src_arrays(
+                self.grid.voltagesources, self.grid, self.queue
+            )
+            self.update_voltage_source_dev = self.elwise(
+                self.ctx,
+                knl_source_updates.update_voltage_source["args_opencl"].substitute(
+                    {"REAL": config.sim_config.dtypes["C_float_or_double"]}
+                ),
+                knl_source_updates.update_voltage_source["func"].substitute(
+                    {"CUDA_IDX": "", "REAL": config.sim_config.dtypes["C_float_or_double"]}
+                ),
+                "update_voltage_source",
+                preamble=self.knl_common,
+                options=config.sim_config.devices["compiler_opts"],
+            )
+
+    def _set_snapshot_knl(self):
+        """Snapshots - initialises arrays on compute device, prepares kernel and
+        gets kernel function.
+        """
+        (
+            self.snapEx_dev,
+            self.snapEy_dev,
+            self.snapEz_dev,
+            self.snapHx_dev,
+            self.snapHy_dev,
+            self.snapHz_dev,
+        ) = htod_snapshot_array(self.grid, self.queue)
+        self.store_snapshot_dev = self.elwise(
+            self.ctx,
+            knl_snapshots.store_snapshot["args_opencl"].substitute(
+                {"REAL": config.sim_config.dtypes["C_float_or_double"]}
+            ),
+            knl_snapshots.store_snapshot["func"].substitute(
+                {"CUDA_IDX": "", "NX_SNAPS": Snapshot.nx_max, "NY_SNAPS": Snapshot.ny_max, "NZ_SNAPS": Snapshot.nz_max}
+            ),
+            "store_snapshot",
+            preamble=self.knl_common,
+            options=config.sim_config.devices["compiler_opts"],
+        )
+
+    def store_outputs(self):
+        """Stores field component values for every receiver."""
+        if self.grid.rxs:
+            event = self.store_outputs_dev(
+                np.int32(len(self.grid.rxs)),
+                np.int32(self.grid.iteration),
+                self.rxcoords_dev,
+                self.rxs_dev,
+                self.grid.Ex_dev,
+                self.grid.Ey_dev,
+                self.grid.Ez_dev,
+                self.grid.Hx_dev,
+                self.grid.Hy_dev,
+                self.grid.Hz_dev,
+            )
+            event.wait()
+
+    def store_snapshots(self, iteration):
+        """Stores any snapshots.
+
+        Args:
+            iteration: int for iteration number.
+        """
+
+        for i, snap in enumerate(self.grid.snapshots):
+            if snap.time == iteration + 1:
+                snapno = 0 if config.get_model_config().device["snapsgpu2cpu"] else i
+                event = self.store_snapshot_dev(
+                    np.int32(snapno),
+                    np.int32(snap.xs),
+                    np.int32(snap.xf),
+                    np.int32(snap.ys),
+                    np.int32(snap.yf),
+                    np.int32(snap.zs),
+                    np.int32(snap.zf),
+                    np.int32(snap.dx),
+                    np.int32(snap.dy),
+                    np.int32(snap.dz),
+                    self.grid.Ex_dev,
+                    self.grid.Ey_dev,
+                    self.grid.Ez_dev,
+                    self.grid.Hx_dev,
+                    self.grid.Hy_dev,
+                    self.grid.Hz_dev,
+                    self.snapEx_dev,
+                    self.snapEy_dev,
+                    self.snapEz_dev,
+                    self.snapHx_dev,
+                    self.snapHy_dev,
+                    self.snapHz_dev,
+                )
+                event.wait()
+                if config.get_model_config().device["snapsgpu2cpu"]:
+                    dtoh_snapshot_array(
+                        self.snapEx_dev.get(),
+                        self.snapEy_dev.get(),
+                        self.snapEz_dev.get(),
+                        self.snapHx_dev.get(),
+                        self.snapHy_dev.get(),
+                        self.snapHz_dev.get(),
+                        0,
+                        snap,
+                    )
+
+    def update_magnetic(self):
+        """Updates magnetic field components."""
+        event = self.update_magnetic_dev(
+            np.int32(self.grid.nx),
+            np.int32(self.grid.ny),
+            np.int32(self.grid.nz),
+            self.grid.ID_dev,
+            self.grid.Hx_dev,
+            self.grid.Hy_dev,
+            self.grid.Hz_dev,
+            self.grid.Ex_dev,
+            self.grid.Ey_dev,
+            self.grid.Ez_dev,
+        )
+        event.wait()
+
+    def update_magnetic_pml(self):
+        """Updates magnetic field components with the PML correction."""
+        for pml in self.grid.pmls["slabs"]:
+            pml.update_magnetic()
+
+    def update_magnetic_sources(self):
+        """Updates magnetic field components from sources."""
+        if self.grid.magneticdipoles:
+            event = self.update_magnetic_dipole_dev(
+                np.int32(len(self.grid.magneticdipoles)),
+                np.int32(self.grid.iteration),
+                config.sim_config.dtypes["float_or_double"](self.grid.dx),
+                config.sim_config.dtypes["float_or_double"](self.grid.dy),
+                config.sim_config.dtypes["float_or_double"](self.grid.dz),
+                self.srcinfo1_magnetic_dev,
+                self.srcinfo2_magnetic_dev,
+                self.srcwaves_magnetic_dev,
+                self.grid.ID_dev,
+                self.grid.Hx_dev,
+                self.grid.Hy_dev,
+                self.grid.Hz_dev,
+            )
+            event.wait()
+
+    def update_electric_a(self):
+        """Updates electric field components."""
+        # All materials are non-dispersive so do standard update.
+        if config.get_model_config().materials["maxpoles"] == 0:
+            event = self.update_electric_dev(
+                np.int32(self.grid.nx),
+                np.int32(self.grid.ny),
+                np.int32(self.grid.nz),
+                self.grid.ID_dev,
+                self.grid.Ex_dev,
+                self.grid.Ey_dev,
+                self.grid.Ez_dev,
+                self.grid.Hx_dev,
+                self.grid.Hy_dev,
+                self.grid.Hz_dev,
+            )
+
+        # If there are any dispersive materials do 1st part of dispersive update
+        # (it is split into two parts as it requires present and updated electric field values).
+        else:
+            event = self.dispersive_update_a(
+                np.int32(self.grid.nx),
+                np.int32(self.grid.ny),
+                np.int32(self.grid.nz),
+                np.int32(config.get_model_config().materials["maxpoles"]),
+                self.grid.updatecoeffsdispersive_dev,
+                self.grid.Tx_dev,
+                self.grid.Ty_dev,
+                self.grid.Tz_dev,
+                self.grid.ID_dev,
+                self.grid.Ex_dev,
+                self.grid.Ey_dev,
+                self.grid.Ez_dev,
+                self.grid.Hx_dev,
+                self.grid.Hy_dev,
+                self.grid.Hz_dev,
+            )
+
+        event.wait()
+
+    def update_electric_pml(self):
+        """Updates electric field components with the PML correction."""
+        for pml in self.grid.pmls["slabs"]:
+            pml.update_electric()
+
+    def update_electric_sources(self):
+        """Updates electric field components from sources -
+        update any Hertzian dipole sources last.
+        """
+        if self.grid.voltagesources:
+            event = self.update_voltage_source_dev(
+                np.int32(len(self.grid.voltagesources)),
+                np.int32(self.grid.iteration),
+                config.sim_config.dtypes["float_or_double"](self.grid.dx),
+                config.sim_config.dtypes["float_or_double"](self.grid.dy),
+                config.sim_config.dtypes["float_or_double"](self.grid.dz),
+                self.srcinfo1_voltage_dev,
+                self.srcinfo2_voltage_dev,
+                self.srcwaves_voltage_dev,
+                self.grid.ID_dev,
+                self.grid.Ex_dev,
+                self.grid.Ey_dev,
+                self.grid.Ez_dev,
+            )
+            event.wait()
+
+        if self.grid.hertziandipoles:
+            event = self.update_hertzian_dipole_dev(
+                np.int32(len(self.grid.hertziandipoles)),
+                np.int32(self.grid.iteration),
+                config.sim_config.dtypes["float_or_double"](self.grid.dx),
+                config.sim_config.dtypes["float_or_double"](self.grid.dy),
+                config.sim_config.dtypes["float_or_double"](self.grid.dz),
+                self.srcinfo1_hertzian_dev,
+                self.srcinfo2_hertzian_dev,
+                self.srcwaves_hertzian_dev,
+                self.grid.ID_dev,
+                self.grid.Ex_dev,
+                self.grid.Ey_dev,
+                self.grid.Ez_dev,
+            )
+            event.wait()
+
+        self.grid.iteration += 1
+
+    def update_electric_b(self):
+        """If there are any dispersive materials do 2nd part of dispersive
+        update - it is split into two parts as it requires present and
+        updated electric field values. Therefore it can only be completely
+        updated after the electric field has been updated by the PML and
+        source updates.
+        """
+        if config.get_model_config().materials["maxpoles"] > 0:
+            event = self.dispersive_update_b(
+                np.int32(self.grid.nx),
+                np.int32(self.grid.ny),
+                np.int32(self.grid.nz),
+                np.int32(config.get_model_config().materials["maxpoles"]),
+                self.grid.updatecoeffsdispersive_dev,
+                self.grid.Tx_dev,
+                self.grid.Ty_dev,
+                self.grid.Tz_dev,
+                self.grid.ID_dev,
+                self.grid.Ex_dev,
+                self.grid.Ey_dev,
+                self.grid.Ez_dev,
+            )
+            event.wait()
+
+    def time_start(self):
+        """Starts event timers used to calculate solving time for model."""
+        self.event_marker1 = self.cl.enqueue_marker(self.queue)
+        self.event_marker1.wait()
+
+    def calculate_memory_used(self, iteration):
+        """Calculates memory used on last iteration.
+
+        Args:
+            iteration: int for iteration number.
+
+        Returns:
+            Memory (RAM) used on compute device.
+        """
+        # if iteration == self.grid.iterations - 1:
+        #     return self.drv.mem_get_info()[1] - self.drv.mem_get_info()[0]
+        logger.debug("Look at memory estimate for pyopencl")
+
+    def calculate_solve_time(self):
+        """Calculates solving time for model."""
+        event_marker2 = self.cl.enqueue_marker(self.queue)
+        event_marker2.wait()
+        return (event_marker2.profile.end - self.event_marker1.profile.start) * 1e-9
+
+    def finalise(self):
+        """Copies data from compute device back to CPU to save to file(s)."""
+        # Copy output from receivers array back to correct receiver objects
+        if self.grid.rxs:
+            dtoh_rx_array(self.rxs_dev.get(), self.rxcoords_dev.get(), self.grid)
+
+        # Copy data from any snapshots back to correct snapshot objects
+        if self.grid.snapshots and not config.get_model_config().device["snapsgpu2cpu"]:
+            for i, snap in enumerate(self.grid.snapshots):
+                dtoh_snapshot_array(
+                    self.snapEx_dev.get(),
+                    self.snapEy_dev.get(),
+                    self.snapEz_dev.get(),
+                    self.snapHx_dev.get(),
+                    self.snapHy_dev.get(),
+                    self.snapHz_dev.get(),
+                    i,
+                    snap,
+                )
+
+    def cleanup(self):
+        pass