# Copyright (C) 2015-2023: The University of Edinburgh, United Kingdom
#                 Authors: Craig Warren, Antonis Giannopoulos, and John Hartley
#
# This file is part of gprMax.
#
# gprMax is free software: you can redistribute it and/or modify
# it under the terms of the GNU General Public License as published by
# the Free Software Foundation, either version 3 of the License, or
# (at your option) any later version.
#
# gprMax is distributed in the hope that it will be useful,
# but WITHOUT ANY WARRANTY; without even the implied warranty of
# MERCHANTABILITY or FITNESS FOR A PARTICULAR PURPOSE.  See the
# GNU General Public License for more details.
#
# You should have received a copy of the GNU General Public License
# along with gprMax.  If not, see <http://www.gnu.org/licenses/>.

import inspect
import logging

import numpy as np
from scipy import interpolate

import gprMax.config as config

from .cmds_geometry.cmds_geometry import UserObjectGeometry, rotate_2point_object, rotate_polarisation
from .geometry_outputs import GeometryObjects as GeometryObjectsUser
from .materials import DispersiveMaterial as DispersiveMaterialUser
from .materials import ListMaterial as ListMaterialUser
from .materials import Material as MaterialUser
from .materials import PeplinskiSoil as PeplinskiSoilUser
from .materials import RangeMaterial as RangeMaterialUser
from .pml import CFS, CFSParameter
from .receivers import Rx as RxUser
from .snapshots import Snapshot as SnapshotUser
from .sources import HertzianDipole as HertzianDipoleUser
from .sources import MagneticDipole as MagneticDipoleUser
from .sources import TransmissionLine as TransmissionLineUser
from .sources import VoltageSource as VoltageSourceUser
from .subgrids.grid import SubGridBaseGrid
from .utilities.utilities import round_value
from .waveforms import Waveform as WaveformUser

logger = logging.getLogger(__name__)


class UserObjectMulti:
    """Object that can occur multiple times in a model."""

    def __init__(self, **kwargs):
        self.kwargs = kwargs
        self.order = None
        self.hash = None
        self.autotranslate = True
        self.do_rotate = False

    def __str__(self):
        """Readable user string as per hash commands."""
        s = ""
        for _, v in self.kwargs.items():
            if isinstance(v, (tuple, list)):
                v = " ".join([str(el) for el in v])
            s += f"{str(v)} "

        return f"{self.hash}: {s[:-1]}"

    def create(self, grid, uip):
        """Creates object and adds it to grid."""
        pass

    def rotate(self, axis, angle, origin=None):
        """Rotates object (specialised for each object)."""
        pass

    def params_str(self):
        """Readable string of parameters given to object."""
        return f"{self.hash}: {str(self.kwargs)}"

    def grid_name(self, grid):
        """Returns subgrid name for use with logging info. Returns an empty
        string if the grid is the main grid.
        """

        if isinstance(grid, SubGridBaseGrid):
            return f"[{grid.name}] "
        else:
            return ""


class Waveform(UserObjectMulti):
    """Specifies waveforms to use with sources in the model.

    Attributes:
        wave_type: string required to specify waveform type.
        amp: float to scale maximum amplitude of waveform.
        freq: float to specify centre frequency (Hz) of waveform.
        id: string required for identifier of waveform.
        user_values: optional 1D array of amplitude values to use with
                        user waveform.
        user_time: optional 1D array of time values to use with user waveform.
        kind: optional string or int, see scipy.interpolate.interp1d - https://docs.scipy.org/doc/scipy/reference/generated/scipy.interpolate.interp1d.html#scipy-interpolate-interp1d
        fill_value: optional array or 'extrapolate', see scipy.interpolate.interp1d - https://docs.scipy.org/doc/scipy/reference/generated/scipy.interpolate.interp1d.html#scipy-interpolate-interp1d
    """

    def __init__(self, **kwargs):
        super().__init__(**kwargs)
        self.order = 1
        self.hash = "#waveform"

    def create(self, grid, uip):
        try:
            wavetype = self.kwargs["wave_type"].lower()
        except KeyError:
            logger.exception(
                f"{self.params_str()} must have one of the " + f"following types {','.join(WaveformUser.types)}."
            )
            raise
        if wavetype not in WaveformUser.types:
            logger.exception(
                f"{self.params_str()} must have one of the " + f"following types {','.join(WaveformUser.types)}."
            )
            raise ValueError

        if wavetype != "user":
            try:
                amp = self.kwargs["amp"]
                freq = self.kwargs["freq"]
                ID = self.kwargs["id"]
            except KeyError:
                logger.exception(self.params_str() + (" builtin waveforms " "require exactly four parameters."))
                raise
            if freq <= 0:
                logger.exception(
                    self.params_str() + (" requires an excitation " "frequency value of greater than zero.")
                )
                raise ValueError
            if any(x.ID == ID for x in grid.waveforms):
                logger.exception(self.params_str() + (f" with ID {ID} already " "exists."))
                raise ValueError

            w = WaveformUser()
            w.ID = ID
            w.type = wavetype
            w.amp = amp
            w.freq = freq

            logger.info(
                self.grid_name(grid)
                + (
                    f"Waveform {w.ID} of type "
                    f"{w.type} with maximum amplitude scaling {w.amp:g}, "
                    f"frequency {w.freq:g}Hz created."
                )
            )

        else:
            try:
                uservalues = self.kwargs["user_values"]
                ID = self.kwargs["id"]
                fullargspec = inspect.getfullargspec(interpolate.interp1d)
                kwargs = dict(zip(reversed(fullargspec.args), reversed(fullargspec.defaults)))
            except KeyError:
                logger.exception(self.params_str() + (" a user-defined " "waveform requires at least two parameters."))
                raise

            if "user_time" in self.kwargs:
                waveformtime = self.kwargs["user_time"]
            else:
                waveformtime = np.arange(0, grid.timewindow + grid.dt, grid.dt)

            # Set args for interpolation if given by user
            if "kind" in self.kwargs:
                kwargs["kind"] = self.kwargs["kind"]
            if "fill_value" in self.kwargs:
                kwargs["fill_value"] = self.kwargs["fill_value"]

            if any(x.ID == ID for x in grid.waveforms):
                logger.exception(self.params_str() + (f" with ID {ID} already " "exists."))
                raise ValueError

            w = WaveformUser()
            w.ID = ID
            w.type = wavetype
            w.userfunc = interpolate.interp1d(waveformtime, uservalues, **kwargs)

            logger.info(self.grid_name(grid) + (f"Waveform {w.ID} that is " "user-defined created."))

        grid.waveforms.append(w)


class VoltageSource(UserObjectMulti):
    """Specifies a voltage source at an electric field location.

    Attributes:
        polarisation: string required for polarisation of the source x, y, z.
        p1: tuple required for position of source x, y, z.
        resistance: float required for internal resistance (Ohms) of
                        voltage source.
        waveform_id: string required for identifier of waveform used with source.
        start: float optional to delay start time (secs) of source.
        stop: float optional to time (secs) to remove source.
    """

    def __init__(self, **kwargs):
        super().__init__(**kwargs)
        self.order = 2
        self.hash = "#voltage_source"

    def rotate(self, axis, angle, origin=None):
        """Sets parameters for rotation."""
        self.axis = axis
        self.angle = angle
        self.origin = origin
        self.do_rotate = True

    def _do_rotate(self, grid):
        """Performs rotation."""
        rot_pol_pts, self.kwargs["polarisation"] = rotate_polarisation(
            self.kwargs["p1"], self.kwargs["polarisation"], self.axis, self.angle, grid
        )
        rot_pts = rotate_2point_object(rot_pol_pts, self.axis, self.angle, self.origin)
        self.kwargs["p1"] = tuple(rot_pts[0, :])

    def create(self, grid, uip):
        try:
            p1 = self.kwargs["p1"]
            polarisation = self.kwargs["polarisation"].lower()
            resistance = self.kwargs["resistance"]
            waveform_id = self.kwargs["waveform_id"]
        except KeyError:
            logger.exception(self.params_str() + (" requires at least six " "parameters."))
            raise

        if self.do_rotate:
            self._do_rotate(grid)

        # Check polarity & position parameters
        if polarisation not in ("x", "y", "z"):
            logger.exception(self.params_str() + (" polarisation must be " "x, y, or z."))
            raise ValueError
        if "2D TMx" in config.get_model_config().mode and polarisation in [
            "y",
            "z",
        ]:
            logger.exception(self.params_str() + (" polarisation must be x in " "2D TMx mode."))
            raise ValueError
        elif "2D TMy" in config.get_model_config().mode and polarisation in [
            "x",
            "z",
        ]:
            logger.exception(self.params_str() + (" polarisation must be y in " "2D TMy mode."))
            raise ValueError
        elif "2D TMz" in config.get_model_config().mode and polarisation in [
            "x",
            "y",
        ]:
            logger.exception(self.params_str() + (" polarisation must be z in " "2D TMz mode."))
            raise ValueError

        xcoord, ycoord, zcoord = uip.check_src_rx_point(p1, self.params_str())
        p2 = uip.round_to_grid_static_point(p1)

        if resistance < 0:
            logger.exception(self.params_str() + (" requires a source " "resistance of zero " "or greater."))
            raise ValueError

        # Check if there is a waveformID in the waveforms list
        if not any(x.ID == waveform_id for x in grid.waveforms):
            logger.exception(self.params_str() + (" there is no waveform with " "the identifier " f"{waveform_id}."))
            raise ValueError

        v = VoltageSourceUser()
        v.polarisation = polarisation
        v.xcoord = xcoord
        v.ycoord = ycoord
        v.zcoord = zcoord
        v.ID = v.__class__.__name__ + "(" + str(v.xcoord) + "," + str(v.ycoord) + "," + str(v.zcoord) + ")"
        v.resistance = resistance
        v.waveformID = waveform_id

        try:
            start = self.kwargs["start"]
            stop = self.kwargs["stop"]
            # Check source start & source remove time parameters
            if start < 0:
                logger.exception(
                    self.params_str() + (" delay of the initiation " "of the source should not " "be less than zero.")
                )
                raise ValueError
            if stop < 0:
                logger.exception(self.params_str() + (" time to remove the " "source should not be " "less than zero."))
                raise ValueError
            if stop - start <= 0:
                logger.exception(self.params_str() + (" duration of the source " "should not be zero or " "less."))
                raise ValueError
            v.start = start
            v.stop = min(stop, grid.timewindow)
            startstop = f" start time {v.start:g} secs, finish time " f"{v.stop:g} secs "
        except KeyError:
            v.start = 0
            v.stop = grid.timewindow
            startstop = " "

        v.calculate_waveform_values(grid)

        logger.info(
            f"{self.grid_name(grid)}Voltage source with polarity "
            f"{v.polarisation} at {p2[0]:g}m, {p2[1]:g}m, {p2[2]:g}m, "
            f"resistance {v.resistance:.1f} Ohms," + startstop + f"using waveform {v.waveformID} created."
        )

        grid.voltagesources.append(v)


class HertzianDipole(UserObjectMulti):
    """Specifies a current density term at an electric field location.

    The simplest excitation, often referred to as an additive or soft source.

    Attributes:
        polarisation: string required for polarisation of the source x, y, z.
        p1: tuple required for position of source x, y, z.
        waveform_id: string required for identifier of waveform used with source.
        start: float optional to delay start time (secs) of source.
        stop: float optional to time (secs) to remove source.
    """

    def __init__(self, **kwargs):
        super().__init__(**kwargs)
        self.order = 3
        self.hash = "#hertzian_dipole"

    def rotate(self, axis, angle, origin=None):
        """Sets parameters for rotation."""
        self.axis = axis
        self.angle = angle
        self.origin = origin
        self.do_rotate = True

    def _do_rotate(self, grid):
        """Performs rotation."""
        rot_pol_pts, self.kwargs["polarisation"] = rotate_polarisation(
            self.kwargs["p1"], self.kwargs["polarisation"], self.axis, self.angle, grid
        )
        rot_pts = rotate_2point_object(rot_pol_pts, self.axis, self.angle, self.origin)
        self.kwargs["p1"] = tuple(rot_pts[0, :])

    def create(self, grid, uip):
        try:
            polarisation = self.kwargs["polarisation"].lower()
            p1 = self.kwargs["p1"]
            waveform_id = self.kwargs["waveform_id"]
        except KeyError:
            logger.exception(f"{self.params_str()} requires at least 3 parameters.")
            raise

        if self.do_rotate:
            self._do_rotate(grid)

        # Check polarity & position parameters
        if polarisation not in ("x", "y", "z"):
            logger.exception(self.params_str() + (" polarisation must be " "x, y, or z."))
            raise ValueError
        if "2D TMx" in config.get_model_config().mode and polarisation in [
            "y",
            "z",
        ]:
            logger.exception(self.params_str() + (" polarisation must be x in " "2D TMx mode."))
            raise ValueError
        elif "2D TMy" in config.get_model_config().mode and polarisation in [
            "x",
            "z",
        ]:
            logger.exception(self.params_str() + (" polarisation must be y in " "2D TMy mode."))
            raise ValueError
        elif "2D TMz" in config.get_model_config().mode and polarisation in [
            "x",
            "y",
        ]:
            logger.exception(self.params_str() + (" polarisation must be z in " "2D TMz mode."))
            raise ValueError

        xcoord, ycoord, zcoord = uip.check_src_rx_point(p1, self.params_str())
        p2 = uip.round_to_grid_static_point(p1)

        # Check if there is a waveformID in the waveforms list
<<<<<<< HEAD
        if not any(x.ID == waveform_id for x in grid.waveforms):
            logger.exception(f"{self.params_str()} there is no waveform " + f"with the identifier {waveform_id}.")
=======
        if all(x.ID == waveform_id for x in grid.waveforms):
            logger.exception(f'{self.params_str()} there is no waveform ' + 
                             f'with the identifier {waveform_id}.')
>>>>>>> 2da61bc3
            raise ValueError

        h = HertzianDipoleUser()
        h.polarisation = polarisation

        # Set length of dipole to grid size in polarisation direction
        if h.polarisation == "x":
            h.dl = grid.dx
        elif h.polarisation == "y":
            h.dl = grid.dy
        elif h.polarisation == "z":
            h.dl = grid.dz

        h.xcoord = xcoord
        h.ycoord = ycoord
        h.zcoord = zcoord
        h.xcoordorigin = xcoord
        h.ycoordorigin = ycoord
        h.zcoordorigin = zcoord
        h.ID = f"{h.__class__.__name__}({str(h.xcoord)},{str(h.ycoord)},{str(h.zcoord)})"
        h.waveformID = waveform_id

        try:
            # Check source start & source remove time parameters
            start = self.kwargs["start"]
            stop = self.kwargs["stop"]
            if start < 0:
                logger.exception(
                    f"{self.params_str()} delay of the initiation of the " + f"source should not be less than zero."
                )
                raise ValueError
            if stop < 0:
                logger.exception(f"{self.params_str()} time to remove the source " + f"should not be less than zero.")
                raise ValueError
            if stop - start <= 0:
                logger.exception(f"{self.params_str()} duration of the source should not be zero or less.")
                raise ValueError
            h.start = start
            h.stop = min(stop, grid.timewindow)
            startstop = f" start time {h.start:g} secs, finish time " f"{h.stop:g} secs "
        except KeyError:
            h.start = 0
            h.stop = grid.timewindow
            startstop = " "

        h.calculate_waveform_values(grid)

        if config.get_model_config().mode == "2D":
            logger.info(
                f"{self.grid_name(grid)}Hertzian dipole is a line "
                + f"source in 2D with polarity {h.polarisation} at "
                + f"{p2[0]:g}m, {p2[1]:g}m, {p2[2]:g}m,"
                + startstop
                + f"using waveform {h.waveformID} created."
            )
        else:
            logger.info(
                f"{self.grid_name(grid)}Hertzian dipole with "
                + f"polarity {h.polarisation} at {p2[0]:g}m, "
                + f"{p2[1]:g}m, {p2[2]:g}m,"
                + startstop
                + f"using waveform {h.waveformID} created."
            )

        grid.hertziandipoles.append(h)


class MagneticDipole(UserObjectMulti):
    """Simulates an infinitesimal magnetic dipole.

    Often referred to as an additive or soft source.

    Attributes:
        polarisation: string required for polarisation of the source x, y, z.
        p1: tuple required for position of source x, y, z.
        waveform_id: string required for identifier of waveform used with source.
        start: float optional to delay start time (secs) of source.
        stop: float optional to time (secs) to remove source.
    """

    def __init__(self, **kwargs):
        super().__init__(**kwargs)
        self.order = 4
        self.hash = "#magnetic_dipole"

    def rotate(self, axis, angle, origin=None):
        """Sets parameters for rotation."""
        self.axis = axis
        self.angle = angle
        self.origin = origin
        self.do_rotate = True

    def _do_rotate(self, grid):
        """Performs rotation."""
        rot_pol_pts, self.kwargs["polarisation"] = rotate_polarisation(
            self.kwargs["p1"], self.kwargs["polarisation"], self.axis, self.angle, grid
        )
        rot_pts = rotate_2point_object(rot_pol_pts, self.axis, self.angle, self.origin)
        self.kwargs["p1"] = tuple(rot_pts[0, :])

    def create(self, grid, uip):
        try:
            polarisation = self.kwargs["polarisation"].lower()
            p1 = self.kwargs["p1"]
            waveform_id = self.kwargs["waveform_id"]
        except KeyError:
            logger.exception(f"{self.params_str()} requires at least five parameters.")
            raise

        if self.do_rotate:
            self._do_rotate(grid)

        # Check polarity & position parameters
        if polarisation not in ("x", "y", "z"):
            logger.exception(self.params_str() + (" polarisation must be " "x, y, or z."))
            raise ValueError
        if "2D TMx" in config.get_model_config().mode and polarisation in [
            "y",
            "z",
        ]:
            logger.exception(self.params_str() + (" polarisation must be x in " "2D TMx mode."))
            raise ValueError
        elif "2D TMy" in config.get_model_config().mode and polarisation in [
            "x",
            "z",
        ]:
            logger.exception(self.params_str() + (" polarisation must be y in " "2D TMy mode."))
            raise ValueError
        elif "2D TMz" in config.get_model_config().mode and polarisation in [
            "x",
            "y",
        ]:
            logger.exception(self.params_str() + (" polarisation must be z in " "2D TMz mode."))
            raise ValueError

        xcoord, ycoord, zcoord = uip.check_src_rx_point(p1, self.params_str())
        p2 = uip.round_to_grid_static_point(p1)

        # Check if there is a waveformID in the waveforms list
<<<<<<< HEAD
        if not any(x.ID == waveform_id for x in grid.waveforms):
            logger.exception(f"{self.params_str()} there is no waveform " + f"with the identifier {waveform_id}.")
=======
        if all(x.ID == waveform_id for x in grid.waveforms):
            logger.exception(f'{self.params_str()} there is no waveform ' + 
                             f'with the identifier {waveform_id}.')
>>>>>>> 2da61bc3
            raise ValueError

        m = MagneticDipoleUser()
        m.polarisation = polarisation
        m.xcoord = xcoord
        m.ycoord = ycoord
        m.zcoord = zcoord
        m.xcoordorigin = xcoord
        m.ycoordorigin = ycoord
        m.zcoordorigin = zcoord
        m.ID = m.__class__.__name__ + "(" + str(m.xcoord) + "," + str(m.ycoord) + "," + str(m.zcoord) + ")"
        m.waveformID = waveform_id

        try:
            # Check source start & source remove time parameters
            start = self.kwargs["start"]
            stop = self.kwargs["stop"]
            if start < 0:
                logger.exception(
                    self.params_str() + (" delay of the initiation " "of the source should not " "be less than zero.")
                )
                raise ValueError
            if stop < 0:
                logger.exception(self.params_str() + (" time to remove the " "source should not be " "less than zero."))
                raise ValueError
            if stop - start <= 0:
                logger.exception(self.params_str() + (" duration of the source " "should not be zero or " "less."))
                raise ValueError
            m.start = start
            m.stop = min(stop, grid.timewindow)
            startstop = f" start time {m.start:g} secs, " f"finish time {m.stop:g} secs "
        except KeyError:
            m.start = 0
            m.stop = grid.timewindow
            startstop = " "

        m.calculate_waveform_values(grid)

        logger.info(
            f"{self.grid_name(grid)}Magnetic dipole with polarity "
            + f"{m.polarisation} at {p2[0]:g}m, {p2[1]:g}m, {p2[2]:g}m,"
            + startstop
            + f"using waveform {m.waveformID} created."
        )

        grid.magneticdipoles.append(m)


class TransmissionLine(UserObjectMulti):
    """Specifies a one-dimensional transmission line model at an electric
        field location.

    Attributes:
        polarisation: string required for polarisation of the source x, y, z.
        p1: tuple required for position of source x, y, z.
        resistance: float required for internal resistance (Ohms) of
                        voltage source.
        waveform_id: string required for identifier of waveform used with source.
        start: float optional to delay start time (secs) of source.
        stop: float optional to time (secs) to remove source.
    """

    def __init__(self, **kwargs):
        super().__init__(**kwargs)
        self.order = 5
        self.hash = "#transmission_line"

    def rotate(self, axis, angle, origin=None):
        """Sets parameters for rotation."""
        self.axis = axis
        self.angle = angle
        self.origin = origin
        self.do_rotate = True

    def _do_rotate(self, grid):
        """Performs rotation."""
        rot_pol_pts, self.kwargs["polarisation"] = rotate_polarisation(
            self.kwargs["p1"], self.kwargs["polarisation"], self.axis, self.angle, grid
        )
        rot_pts = rotate_2point_object(rot_pol_pts, self.axis, self.angle, self.origin)
        self.kwargs["p1"] = tuple(rot_pts[0, :])

    def create(self, grid, uip):
        try:
            polarisation = self.kwargs["polarisation"].lower()
            p1 = self.kwargs["p1"]
            waveform_id = self.kwargs["waveform_id"]
            resistance = self.kwargs["resistance"]
        except KeyError:
            logger.exception(f"{self.params_str()} requires at least six parameters.")
            raise

        if self.do_rotate:
            self._do_rotate(grid)

        # Warn about using a transmission line on GPU
        if config.sim_config.general["solver"] in ["cuda", "opencl"]:
            logger.exception(
                f"{self.params_str()} cannot currently be used "
                + "with the CUDA or OpenCL-based solver. Consider "
                + "using a #voltage_source instead."
            )
            raise ValueError

        # Check polarity & position parameters
        if polarisation not in ("x", "y", "z"):
            logger.exception(self.params_str() + (" polarisation must be " "x, y, or z."))
            raise ValueError
        if "2D TMx" in config.get_model_config().mode and polarisation in [
            "y",
            "z",
        ]:
            logger.exception(self.params_str() + (" polarisation must be x in " "2D TMx mode."))
            raise ValueError
        elif "2D TMy" in config.get_model_config().mode and polarisation in [
            "x",
            "z",
        ]:
            logger.exception(self.params_str() + (" polarisation must be y in " "2D TMy mode."))
            raise ValueError
        elif "2D TMz" in config.get_model_config().mode and polarisation in [
            "x",
            "y",
        ]:
            logger.exception(self.params_str() + (" polarisation must be z in " "2D TMz mode."))
            raise ValueError

        xcoord, ycoord, zcoord = uip.check_src_rx_point(p1, self.params_str())
        p2 = uip.round_to_grid_static_point(p1)

        if resistance <= 0 or resistance >= config.sim_config.em_consts["z0"]:
            logger.exception(
                f"{self.params_str()} requires a resistance "
                + "greater than zero and less than the impedance "
                + "of free space, i.e. 376.73 Ohms."
            )
            raise ValueError

        # Check if there is a waveformID in the waveforms list
        if not any(x.ID == waveform_id for x in grid.waveforms):
            logger.exception(f"{self.params_str()} there is no waveform " + f"with the identifier {waveform_id}.")
            raise ValueError

        t = TransmissionLineUser(grid)
        t.polarisation = polarisation
        t.xcoord = xcoord
        t.ycoord = ycoord
        t.zcoord = zcoord
        t.ID = t.__class__.__name__ + "(" + str(t.xcoord) + "," + str(t.ycoord) + "," + str(t.zcoord) + ")"
        t.resistance = resistance
        t.waveformID = waveform_id

        try:
            # Check source start & source remove time parameters
            start = self.kwargs["start"]
            stop = self.kwargs["stop"]
            if start < 0:
                logger.exception(
                    self.params_str() + (" delay of the initiation " "of the source should not " "be less than zero.")
                )
                raise ValueError
            if stop < 0:
                logger.exception(self.params_str() + (" time to remove the " "source should not be " "less than zero."))
                raise ValueError
            if stop - start <= 0:
                logger.exception(self.params_str() + (" duration of the source " "should not be zero or " "less."))
                raise ValueError
            t.start = start
            t.stop = min(stop, grid.timewindow)
            startstop = f" start time {t.start:g} secs, finish time " + f"{t.stop:g} secs "
        except KeyError:
            t.start = 0
            t.stop = grid.timewindow
            startstop = " "

        t.calculate_waveform_values(grid)
        t.calculate_incident_V_I(grid)

        logger.info(
            f"{self.grid_name(grid)}Transmission line with polarity "
            + f"{t.polarisation} at {p2[0]:g}m, {p2[1]:g}m, "
            + f"{p2[2]:g}m, resistance {t.resistance:.1f} Ohms,"
            + startstop
            + f"using waveform {t.waveformID} created."
        )

        grid.transmissionlines.append(t)


class Rx(UserObjectMulti):
    """Specifies output points in the model.

    These are locations where the values of the electric and magnetic field
    components over the numberof iterations of the model will be saved to file.

    Attributes:
        p1: tuple required for position of receiver x, y, z.
        id: optional string used as identifier for receiver.
        outputs: optional list of outputs for receiver. It can be any
                    selection from Ex, Ey, Ez, Hx, Hy, Hz, Ix, Iy, or Iz.
    """

    def __init__(self, **kwargs):
        super().__init__(**kwargs)
        self.order = 6
        self.hash = "#rx"
        self.constructor = RxUser

    def rotate(self, axis, angle, origin=None):
        """Sets parameters for rotation."""
        self.axis = axis
        self.angle = angle
        self.origin = origin
        self.do_rotate = True

    def _do_rotate(self, G):
        """Performs rotation."""
        new_pt = (self.kwargs["p1"][0] + G.dx, self.kwargs["p1"][1] + G.dy, self.kwargs["p1"][2] + G.dz)
        pts = np.array([self.kwargs["p1"], new_pt])
        rot_pts = rotate_2point_object(pts, self.axis, self.angle, self.origin)
        self.kwargs["p1"] = tuple(rot_pts[0, :])

        # If specific field components are specified, set to output all components
        try:
            self.kwargs["id"]
            self.kwargs["outputs"]
            rxargs = dict(self.kwargs)
            del rxargs["outputs"]
            self.kwargs = rxargs
        except KeyError:
            pass

    def create(self, grid, uip):
        try:
            p1 = self.kwargs["p1"]
        except KeyError:
            logger.exception(self.params_str())
            raise

        if self.do_rotate:
            self._do_rotate(grid)

        p = uip.check_src_rx_point(p1, self.params_str())
        p2 = uip.round_to_grid_static_point(p1)

        r = self.constructor()
        r.xcoord, r.ycoord, r.zcoord = p
        r.xcoordorigin, r.ycoordorigin, r.zcoordorigin = p

        try:
            r.ID = self.kwargs["id"]
            outputs = [self.kwargs["outputs"]]
        except KeyError:
            # If no ID or outputs are specified, use default
            r.ID = f"{r.__class__.__name__}({str(r.xcoord)},{str(r.ycoord)},{str(r.zcoord)})"
            for key in RxUser.defaultoutputs:
                r.outputs[key] = np.zeros(grid.iterations, dtype=config.sim_config.dtypes["float_or_double"])
        else:
            outputs.sort()
            # Get allowable outputs
            if config.sim_config.general["solver"] in ["cuda", "opencl"]:
                allowableoutputs = RxUser.allowableoutputs_dev
            else:
                allowableoutputs = RxUser.allowableoutputs
            # Check and add field output names
            for field in outputs:
                if field in allowableoutputs:
                    r.outputs[field] = np.zeros(grid.iterations, dtype=config.sim_config.dtypes["float_or_double"])
                else:
                    logger.exception(
                        f"{self.params_str()} contains an output "
                        f"type that is not allowable. Allowable "
                        f"outputs in current context are "
                        f"{allowableoutputs}."
                    )
                    raise ValueError

        logger.info(
            f"{self.grid_name(grid)}Receiver at {p2[0]:g}m, {p2[1]:g}m, "
            f"{p2[2]:g}m with output component(s) "
            f"{', '.join(r.outputs)} created."
        )

        grid.rxs.append(r)

        return r


class RxArray(UserObjectMulti):
    """Defines multiple output points in the model.

    Attributes:
        p1: tuple required for position of first receiver x, y, z.
        p2: tuple required for position of last receiver x, y, z.
        dl: tuple required for receiver spacing dx, dy, dz.
    """

    def __init__(self, **kwargs):
        super().__init__(**kwargs)
        self.order = 7
        self.hash = "#rx_array"

    def create(self, grid, uip):
        try:
            p1 = self.kwargs["p1"]
            p2 = self.kwargs["p2"]
            dl = self.kwargs["dl"]
        except KeyError:
            logger.exception(f"{self.params_str()} requires exactly 9 parameters")
            raise

        xs, ys, zs = uip.check_src_rx_point(p1, self.params_str(), "lower")
        xf, yf, zf = uip.check_src_rx_point(p2, self.params_str(), "upper")
        p3 = uip.round_to_grid_static_point(p1)
        p4 = uip.round_to_grid_static_point(p2)
        dx, dy, dz = uip.discretise_point(dl)

        if xs > xf or ys > yf or zs > zf:
            logger.exception(
                f"{self.params_str()} the lower coordinates " + "should be less than the upper coordinates."
            )
            raise ValueError
        if dx < 0 or dy < 0 or dz < 0:
            logger.exception(f"{self.params_str()} the step size should not " + "be less than zero.")
            raise ValueError
        if dx < 1:
            if dx == 0:
                dx = 1
            else:
                logger.exception(
                    f"{self.params_str()} the step size should " + "not be less than the spatial discretisation."
                )
                raise ValueError
        if dy < 1:
            if dy == 0:
                dy = 1
            else:
                logger.exception(
                    f"{self.params_str()} the step size should " + "not be less than the spatial discretisation."
                )
                raise ValueError
        if dz < 1:
            if dz == 0:
                dz = 1
            else:
                logger.exception(
                    f"{self.params_str()} the step size should " + "not be less than the spatial discretisation."
                )
                raise ValueError

        logger.info(
            f"{self.grid_name(grid)}Receiver array "
            f"{p3[0]:g}m, {p3[1]:g}m, {p3[2]:g}m, to "
            f"{p4[0]:g}m, {p4[1]:g}m, {p4[2]:g}m with steps "
            f"{dx * grid.dx:g}m, {dy * grid.dy:g}m, {dz * grid.dz:g}m"
        )

        for x in range(xs, xf + 1, dx):
            for y in range(ys, yf + 1, dy):
                for z in range(zs, zf + 1, dz):
                    r = RxUser()
                    r.xcoord = x
                    r.ycoord = y
                    r.zcoord = z
                    r.xcoordorigin = x
                    r.ycoordorigin = y
                    r.zcoordorigin = z
                    # Point relative to main grid
                    p5 = np.array([x, y, z])
                    p5 = uip.descretised_to_continuous(p5)
                    p5 = uip.round_to_grid_static_point(p5)
                    r.ID = f"{r.__class__.__name__}({str(x)},{str(y)},{str(z)})"
                    for key in RxUser.defaultoutputs:
                        r.outputs[key] = np.zeros(grid.iterations, dtype=config.sim_config.dtypes["float_or_double"])
                    logger.info(
                        f"  Receiver at {p5[0]:g}m, {p5[1]:g}m, "
                        f"{p5[2]:g}m with output component(s) "
                        f"{', '.join(r.outputs)} created."
                    )
                    grid.rxs.append(r)


class Snapshot(UserObjectMulti):
    """Obtains information about the electromagnetic fields within a volume
        of the model at a given time instant.

    Attributes:
        p1: tuple required to specify lower left (x,y,z) coordinates of volume
                of snapshot in metres.
        p2: tuple required to specify upper right (x,y,z) coordinates of volume
                of snapshot in metres.
        dl: tuple require to specify spatial discretisation of the snapshot
                in metres.
        filename: string required for name of the file to store snapshot.
        time/iterations: either a float for time or an int for iterations
                            must be specified for point in time at which the
                            snapshot will be taken.
        fileext: optional string to indicate type for snapshot file, either
                            '.vti' (default) or '.h5'
        outputs: optional list of outputs for receiver. It can be any
                    selection from Ex, Ey, Ez, Hx, Hy, or Hz.
    """

    def __init__(self, **kwargs):
        super().__init__(**kwargs)
        self.order = 8
        self.hash = "#snapshot"

    def create(self, grid, uip):
        if isinstance(grid, SubGridBaseGrid):
            logger.exception(f"{self.params_str()} do not add snapshots to subgrids.")
            raise ValueError
        try:
            p1 = self.kwargs["p1"]
            p2 = self.kwargs["p2"]
            dl = self.kwargs["dl"]
            filename = self.kwargs["filename"]
        except KeyError:
            logger.exception(f"{self.params_str()} requires exactly 11 parameters.")
            raise

        try:
            p3 = uip.round_to_grid_static_point(p1)
            p4 = uip.round_to_grid_static_point(p2)
            p1, p2 = uip.check_box_points(p1, p2, self.params_str())
        except ValueError:
            logger.exception(f"{self.params_str()} point is outside the domain.")
            raise
        xs, ys, zs = p1
        xf, yf, zf = p2

        dx, dy, dz = uip.discretise_static_point(dl)

        # If number of iterations given
        try:
            iterations = self.kwargs["iterations"]
        # If real floating point value given
        except KeyError:
            try:
                time = self.kwargs["time"]
            except KeyError:
                logger.exception(f"{self.params_str()} requires exactly 5 parameters.")
                raise
            if time > 0:
                iterations = round_value((time / grid.dt)) + 1
            else:
                logger.exception(f"{self.params_str()} time value must be " + "greater than zero.")
                raise ValueError

        try:
            fileext = self.kwargs["fileext"]
            if fileext not in SnapshotUser.fileexts:
                logger.exception(
                    f"'{fileext}' is not a valid format for a "
                    "snapshot file. Valid options are: "
                    f"{' '.join(SnapshotUser.fileexts)}."
                )
                raise ValueError
        except KeyError:
            fileext = SnapshotUser.fileexts[0]

        try:
            tmp = self.kwargs["outputs"]
            outputs = dict.fromkeys(SnapshotUser.allowableoutputs, False)
            # Check and set output names
            for output in tmp:
                if output not in SnapshotUser.allowableoutputs.keys():
                    logger.exception(
                        f"{self.params_str()} contains an output "
                        f"type that is not allowable. Allowable "
                        f"outputs in current context are "
                        f"{', '.join(SnapshotUser.allowableoutputs.keys())}."
                    )
                    raise ValueError
                else:
                    outputs[output] = True
        except KeyError:
            # If outputs are not specified, use default
            outputs = dict.fromkeys(SnapshotUser.allowableoutputs, True)

        if dx < 0 or dy < 0 or dz < 0:
            logger.exception(f"{self.params_str()} the step size should not " + "be less than zero.")
            raise ValueError
        if dx < 1 or dy < 1 or dz < 1:
            logger.exception(
                f"{self.params_str()} the step size should not " + "be less than the spatial discretisation."
            )
            raise ValueError
        if iterations <= 0 or iterations > grid.iterations:
            logger.exception(f"{self.params_str()} time value is not valid.")
            raise ValueError

        s = SnapshotUser(xs, ys, zs, xf, yf, zf, dx, dy, dz, iterations, filename, fileext=fileext, outputs=outputs)

        logger.info(
            f"Snapshot from {p3[0]:g}m, {p3[1]:g}m, {p3[2]:g}m, to "
            f"{p4[0]:g}m, {p4[1]:g}m, {p4[2]:g}m, discretisation "
            f"{dx * grid.dx:g}m, {dy * grid.dy:g}m, {dz * grid.dz:g}m, "
            f"at {s.time * grid.dt:g} secs with field outputs "
            f"{', '.join([k for k, v in outputs.items() if v])} and "
            f"filename {s.filename}{s.fileext} will be created."
        )

        grid.snapshots.append(s)


class Material(UserObjectMulti):
    """Specifies a material in the model described by a set of constitutive
        parameters.

    Attributes:
        er: float required for the relative electric permittivity.
        se: float required for the electric conductivity (Siemens/metre).
        mr: float required for the relative magnetic permeability.
        sm: float required for the magnetic loss.
        id: string used as identifier for material.
    """

    def __init__(self, **kwargs):
        super().__init__(**kwargs)
        self.order = 9
        self.hash = "#material"

    def create(self, grid, uip):
        try:
            er = self.kwargs["er"]
            se = self.kwargs["se"]
            mr = self.kwargs["mr"]
            sm = self.kwargs["sm"]
            material_id = self.kwargs["id"]
        except KeyError:
            logger.exception(f"{self.params_str()} requires exactly five parameters.")
            raise

        if er < 1:
            logger.exception(
                f"{self.params_str()} requires a positive value of " + f"one or greater for static (DC) permittivity."
            )
            raise ValueError
        if se != "inf":
            se = float(se)
            if se < 0:
                logger.exception(f"{self.params_str()} requires a positive " + f"value for electric conductivity.")
                raise ValueError
        else:
            se = float("inf")
        if mr < 1:
            logger.exception(
                f"{self.params_str()} requires a positive value of " + f"one or greater for magnetic permeability."
            )
            raise ValueError
        if sm < 0:
            logger.exception(f"{self.params_str()} requires a positive value " + f"for magnetic loss.")
            raise ValueError
        if any(x.ID == material_id for x in grid.materials):
            logger.exception(f"{self.params_str()} with ID {material_id} " + f"already exists")
            raise ValueError

        # Create a new instance of the Material class material
        # (start index after pec & free_space)
        m = MaterialUser(len(grid.materials), material_id)
        m.se = se
        m.mr = mr
        m.sm = sm

        # Set material averaging to False if infinite conductivity, i.e. pec
        if m.se == float("inf"):
            m.averagable = False

        m.er = er
        logger.info(
            f"{self.grid_name(grid)}Material {m.ID} with eps_r={m.er:g}, "
            f"sigma={m.se:g} S/m; mu_r={m.mr:g}, sigma*={m.sm:g} Ohm/m "
            f"created."
        )

        grid.materials.append(m)


class AddDebyeDispersion(UserObjectMulti):
    """Adds dispersive properties to already defined Material based on a
        multi-pole Debye formulation.

    Attributes:
        poles: float required for number of Debye poles.
        er_delta: tuple required for difference between zero-frequency relative
                    permittivity and relative permittivity at infinite frequency
                    for each pole.
        tau: tuple required for relaxation time (secs) for each pole.
        material_ids: list required of material ids to apply disperive
                        properties.
    """

    def __init__(self, **kwargs):
        super().__init__(**kwargs)
        self.order = 10
        self.hash = "#add_dispersion_debye"

    def create(self, grid, uip):
        try:
            poles = self.kwargs["poles"]
            er_delta = self.kwargs["er_delta"]
            tau = self.kwargs["tau"]
            material_ids = self.kwargs["material_ids"]
        except KeyError:
            logger.exception(f"{self.params_str()} requires at least four parameters.")
            raise

        if poles < 0:
            logger.exception(f"{self.params_str()} requires a positive value " + "for number of poles.")
            raise ValueError

        # Look up requested materials in existing list of material instances
        materials = [y for x in material_ids for y in grid.materials if y.ID == x]

        if len(materials) != len(material_ids):
            notfound = [x for x in material_ids if x not in materials]
            logger.exception(f"{self.params_str()} material(s) {notfound} do not exist")
            raise ValueError

        for material in materials:
            disp_material = DispersiveMaterialUser(material.numID, material.ID)
            disp_material.er = material.er
            disp_material.se = material.se
            disp_material.mr = material.mr
            disp_material.sm = material.sm
            disp_material.type = "debye"
            disp_material.poles = poles
            disp_material.averagable = False
            for i in range(poles):
                if tau[i] > 0:
                    logger.debug("Not checking if relaxation times are " "greater than time-step.")
                    disp_material.deltaer.append(er_delta[i])
                    disp_material.tau.append(tau[i])
                else:
                    logger.exception(
                        f"{self.params_str()} requires positive " + "values for the permittivity difference."
                    )
                    raise ValueError
            if disp_material.poles > config.get_model_config().materials["maxpoles"]:
                config.get_model_config().materials["maxpoles"] = disp_material.poles

            # Replace original material with newly created DispersiveMaterial
            grid.materials = [disp_material if mat.numID == material.numID else mat for mat in grid.materials]

            logger.info(
                f"{self.grid_name(grid)}Debye disperion added to {disp_material.ID} "
                f"with delta_eps_r={', '.join('%4.2f' % deltaer for deltaer in disp_material.deltaer)}, "
                f"and tau={', '.join('%4.3e' % tau for tau in disp_material.tau)} secs created."
            )


class AddLorentzDispersion(UserObjectMulti):
    """Adds dispersive properties to already defined Material based on a
        multi-pole Lorentz formulation.

    Attributes:
        poles: float required for number of Lorentz poles.
        er_delta: tuple required for difference between zero-frequency relative
                    permittivity and relative permittivity at infinite frequency
                    for each pole.
        omega: tuple required for frequency (Hz) for each pole.
        delta: tuple required for damping coefficient (Hz) for each pole.
        material_ids: list required of material ids to apply disperive
                        properties.
    """

    def __init__(self, **kwargs):
        super().__init__(**kwargs)
        self.order = 11
        self.hash = "#add_dispersion_lorentz"

    def create(self, grid, uip):
        try:
            poles = self.kwargs["poles"]
            er_delta = self.kwargs["er_delta"]
            omega = self.kwargs["omega"]
            delta = self.kwargs["delta"]
            material_ids = self.kwargs["material_ids"]
        except KeyError:
            logger.exception(f"{self.params_str()} requires at least five parameters.")
            raise

        if poles < 0:
            logger.exception(f"{self.params_str()} requires a positive value " + "for number of poles.")
            raise ValueError

        # Look up requested materials in existing list of material instances
        materials = [y for x in material_ids for y in grid.materials if y.ID == x]

        if len(materials) != len(material_ids):
            notfound = [x for x in material_ids if x not in materials]
            logger.exception(f"{self.params_str()} material(s) {notfound} do not exist")
            raise ValueError

        for material in materials:
            disp_material = DispersiveMaterialUser(material.numID, material.ID)
            disp_material.er = material.er
            disp_material.se = material.se
            disp_material.mr = material.mr
            disp_material.sm = material.sm
            disp_material.type = "lorentz"
            disp_material.poles = poles
            disp_material.averagable = False
            for i in range(poles):
                if er_delta[i] > 0 and omega[i] > grid.dt and delta[i] > grid.dt:
                    disp_material.deltaer.append(er_delta[i])
                    disp_material.tau.append(omega[i])
                    disp_material.alpha.append(delta[i])
                else:
                    logger.exception(
                        f"{self.params_str()} requires positive "
                        "values for the permittivity difference "
                        "and frequencies, and associated times "
                        "that are greater than the time step for "
                        "the model."
                    )
                    raise ValueError
            if disp_material.poles > config.get_model_config().materials["maxpoles"]:
                config.get_model_config().materials["maxpoles"] = disp_material.poles

            # Replace original material with newly created DispersiveMaterial
            grid.materials = [disp_material if mat.numID == material.numID else mat for mat in grid.materials]

            logger.info(
                f"{self.grid_name(grid)}Lorentz disperion added to {disp_material.ID} "
                + f"with delta_eps_r={', '.join('%4.2f' % deltaer for deltaer in disp_material.deltaer)}, "
                + f"omega={', '.join('%4.3e' % omega for omega in disp_material.tau)} secs, "
                + f"and gamma={', '.join('%4.3e' % delta for delta in disp_material.alpha)} created."
            )


class AddDrudeDispersion(UserObjectMulti):
    """Adds dispersive properties to already defined Material based on a
        multi-pole Drude formulation.

    Attributes:
        poles: float required for number of Drude poles.
        omega: tuple required for frequency (Hz) for each pole.
        alpha: tuple required for inverse of relaxation time (secs) for each pole.
        material_ids: list required of material ids to apply disperive
                        properties.
    """

    def __init__(self, **kwargs):
        super().__init__(**kwargs)
        self.order = 12
        self.hash = "#add_dispersion_drude"

    def create(self, grid, uip):
        try:
            poles = self.kwargs["poles"]
            omega = self.kwargs["omega"]
            alpha = self.kwargs["alpha"]
            material_ids = self.kwargs["material_ids"]
        except KeyError:
            logger.exception(f"{self.params_str()} requires at least four " + "parameters.")
            raise

        if poles < 0:
            logger.exception(f"{self.params_str()} requires a positive value " + "for number of poles.")
            raise ValueError

        # Look up requested materials in existing list of material instances
        materials = [y for x in material_ids for y in grid.materials if y.ID == x]

        if len(materials) != len(material_ids):
            notfound = [x for x in material_ids if x not in materials]
            logger.exception(f"{self.params_str()} material(s) {notfound} do not exist.")
            raise ValueError

        for material in materials:
            disp_material = DispersiveMaterialUser(material.numID, material.ID)
            disp_material.er = material.er
            disp_material.se = material.se
            disp_material.mr = material.mr
            disp_material.sm = material.sm
            disp_material.type = "drude"
            disp_material.poles = poles
            disp_material.averagable = False
            for i in range(poles):
                if omega[i] > 0 and alpha[i] > grid.dt:
                    disp_material.tau.append(omega[i])
                    disp_material.alpha.append(alpha[i])
                else:
                    logger.exception(
                        f"{self.params_str()} requires positive "
                        + "values for the frequencies, and "
                        + "associated times that are greater than "
                        + "the time step for the model."
                    )
                    raise ValueError
            if disp_material.poles > config.get_model_config().materials["maxpoles"]:
                config.get_model_config().materials["maxpoles"] = disp_material.poles

            # Replace original material with newly created DispersiveMaterial
            grid.materials = [disp_material if mat.numID == material.numID else mat for mat in grid.materials]

            logger.info(
                f"{self.grid_name(grid)}Drude disperion added to {disp_material.ID} "
                f"with omega={', '.join('%4.3e' % omega for omega in disp_material.tau)} secs, "
                f"and gamma={', '.join('%4.3e' % alpha for alpha in disp_material.alpha)} secs created."
            )


class SoilPeplinski(UserObjectMulti):
    """Mixing model for soils proposed by Peplinski et al.
        (http://dx.doi.org/10.1109/36.387598)

    Attributes:
        sand_fraction: float required for sand fraction of soil.
        clay_fraction: float required for clay of soil.
        bulk_density: float required for bulk density of soil (gm/cm^3).
        sand_density: float required for density of sand particles in soil (gm/cm^3).
        water_fraction_lower: float required for lower boundary of volumetric
                                water fraction of the soil.
        water_fraction_upper: float required for upper boundary of volumetric
                                water fraction of the soil.
        id: string used as identifier for soil.
    """

    def __init__(self, **kwargs):
        super().__init__(**kwargs)
        self.order = 13
        self.hash = "#soil_peplinski"

    def create(self, grid, uip):
        try:
            sand_fraction = self.kwargs["sand_fraction"]
            clay_fraction = self.kwargs["clay_fraction"]
            bulk_density = self.kwargs["bulk_density"]
            sand_density = self.kwargs["sand_density"]
            water_fraction_lower = self.kwargs["water_fraction_lower"]
            water_fraction_upper = self.kwargs["water_fraction_upper"]
            ID = self.kwargs["id"]
        except KeyError:
            logger.exception(f"{self.params_str()} requires at exactly seven " + "parameters.")
            raise

        if sand_fraction < 0:
            logger.exception(f"{self.params_str()} requires a positive value " + "for the sand fraction.")
            raise ValueError
        if clay_fraction < 0:
            logger.exception(f"{self.params_str()} requires a positive value " + "for the clay fraction.")
            raise ValueError
        if bulk_density < 0:
            logger.exception(f"{self.params_str()} requires a positive value " + "for the bulk density.")
            raise ValueError
        if sand_density < 0:
            logger.exception(f"{self.params_str()} requires a positive value " + "for the sand particle density.")
            raise ValueError
        if water_fraction_lower < 0:
            logger.exception(
                f"{self.params_str()} requires a positive value " + "for the lower limit of the water volumetric "
                "fraction."
            )
            raise ValueError
        if water_fraction_upper < 0:
            logger.exception(
                f"{self.params_str()} requires a positive value " + "for the upper limit of the water volumetric "
                "fraction."
            )
            raise ValueError
        if any(x.ID == ID for x in grid.mixingmodels):
            logger.exception(f"{self.params_str()} with ID {ID} already exists")
            raise ValueError

        # Create a new instance of the Material class material
        # (start index after pec & free_space)
        s = PeplinskiSoilUser(
            ID, sand_fraction, clay_fraction, bulk_density, sand_density, (water_fraction_lower, water_fraction_upper)
        )

        logger.info(
            f"{self.grid_name(grid)}Mixing model (Peplinski) used to "
            + f"create {s.ID} with sand fraction {s.S:g}, clay fraction "
            + f"{s.C:g}, bulk density {s.rb:g}g/cm3, sand particle "
            + f"density {s.rs:g}g/cm3, and water volumetric fraction "
            + f"{s.mu[0]:g} to {s.mu[1]:g} created."
        )

        grid.mixingmodels.append(s)


class MaterialRange(UserObjectMulti):
    """Creates varying material properties for stochastic models.

    Attributes:
        er_lower: float required for lower relative permittivity value.
        er_upper: float required for upper relative permittivity value.
        sigma_lower: float required for lower conductivity value.
        sigma_upper: float required for upper conductivity value.
        mr_lower: float required for lower relative magnetic permeability value.
        mr_upper: float required for upper relative magnetic permeability value.
        ro_lower: float required for lower magnetic loss value.
        ro_upper: float required for upper magnetic loss value.
        id: string used as identifier for this variable material.
    """

    def __init__(self, **kwargs):
        super().__init__(**kwargs)
        self.order = 17
        self.hash = "#material_range"

    def create(self, grid, uip):
        try:
            er_lower = self.kwargs["er_lower"]
            er_upper = self.kwargs["er_upper"]
            sigma_lower = self.kwargs["sigma_lower"]
            sigma_upper = self.kwargs["sigma_upper"]
            mr_lower = self.kwargs["mr_lower"]
            mr_upper = self.kwargs["mr_upper"]
            ro_lower = self.kwargs["ro_lower"]
            ro_upper = self.kwargs["ro_upper"]
            ID = self.kwargs["id"]
        except KeyError:
            logger.exception(f"{self.params_str()} requires at exactly nine " + "parameters.")
            raise

        if er_lower < 1:
            logger.exception(
                f"{self.params_str()} requires a value greater or equal to 1 "
                + "for the lower range of relative permittivity."
            )
            raise ValueError
        if mr_lower < 1:
            logger.exception(
                f"{self.params_str()} requires a value greater or equal to 1 "
                + "for the lower range of relative magnetic permeability."
            )
            raise ValueError
        if sigma_lower < 0:
            logger.exception(f"{self.params_str()} requires a positive value " + "for the lower limit of conductivity.")
            raise ValueError
        if ro_lower < 0:
            logger.exception(f"{self.params_str()} requires a positive value " + "for the lower range magnetic loss.")
            raise ValueError
        if er_upper < 1:
            logger.exception(
                f"{self.params_str()} requires a value greater or equal to 1"
                + "for the upper range of relative permittivity."
            )
            raise ValueError
        if mr_upper < 1:
            logger.exception(
                f"{self.params_str()} requires a value greater or equal to 1"
                + "for the upper range of relative magnetic permeability"
            )
            raise ValueError
        if sigma_upper < 0:
            logger.exception(f"{self.params_str()} requires a positive value " + "for the upper range of conductivity.")
            raise ValueError
        if ro_upper < 0:
            logger.exception(
                f"{self.params_str()} requires a positive value " + "for the upper range of magnetic loss."
            )

        if any(x.ID == ID for x in grid.mixingmodels):
            logger.exception(f"{self.params_str()} with ID {ID} already exists")
            raise ValueError

        s = RangeMaterialUser(
            ID, (er_lower, er_upper), (sigma_lower, sigma_upper), (mr_lower, mr_upper), (ro_lower, ro_upper)
        )

        logger.info(
            f"{self.grid_name(grid)}Material properties used to "
            + f"create {s.ID} with range(s) {s.er[0]:g} to {s.er[1]:g}, relative permittivity "
            + f"{s.sig[0]:g} to {s.sig[1]:g}, S/m conductivity, {s.mu[0]:g} to {s.mu[1]:g} relative magnetic permeability "
            + f"{s.ro[0]:g} to {s.ro[1]:g} Ohm/m magnetic loss, created"
        )

        grid.mixingmodels.append(s)


class MaterialList(UserObjectMulti):
    """Creates varying material properties for stochastic models.

    Attributes:
        list_of_materials: list of material IDs
        id: string used as identifier for this variable material.
    """

    def __init__(self, **kwargs):
        super().__init__(**kwargs)
        self.order = 18
        self.hash = "#material_list"

    def create(self, grid, uip):
        try:
            list_of_materials = self.kwargs["list_of_materials"]
            ID = self.kwargs["id"]
        except KeyError:
            logger.exception(f"{self.params_str()} requires at at least 2 " + "parameters.")
            raise

        if any(x.ID == ID for x in grid.mixingmodels):
            logger.exception(f"{self.params_str()} with ID {ID} already exists")
            raise ValueError

        s = ListMaterialUser(ID, list_of_materials)

        logger.info(
            f"{self.grid_name(grid)}A list of materials used to " + f"create {s.ID} that includes {s.mat}, created"
        )

        grid.mixingmodels.append(s)


class GeometryView(UserObjectMulti):
    """Outputs to file(s) information about the geometry (mesh) of model.

    The geometry information is saved in Visual Toolkit (VTK) formats.

    Attributes:
        p1: tuple required for lower left (x,y,z) coordinates of volume of
                geometry view in metres.
        p2: tuple required for upper right (x,y,z) coordinates of volume of
                geometry view in metres.
        dl: tuple required for spatial discretisation of geometry view in metres.
        output_tuple: string required for per-cell 'n' (normal) or per-cell-edge
                        'f' (fine) geometry views.
        filename: string required for filename where geometry view will be
                    stored in the same directory as input file.
    """

    def __init__(self, **kwargs):
        super().__init__(**kwargs)
        self.order = 14
        self.hash = "#geometry_view"

    def geometry_view_constructor(self, grid, output_type):
        """Selects appropriate class for geometry view dependent on geometry
        view type, i.e. normal or fine.
        """

        if output_type == "n":
            from .geometry_outputs import GeometryViewVoxels as GeometryViewUser
        else:
            from .geometry_outputs import GeometryViewLines as GeometryViewUser

        return GeometryViewUser

    def create(self, grid, uip):
        try:
            p1 = self.kwargs["p1"]
            p2 = self.kwargs["p2"]
            dl = self.kwargs["dl"]
            output_type = self.kwargs["output_type"].lower()
            filename = self.kwargs["filename"]
        except KeyError:
            logger.exception(f"{self.params_str()} requires exactly eleven " + "parameters.")
            raise

        GeometryViewUser = self.geometry_view_constructor(grid, output_type)

        try:
            p3 = uip.round_to_grid_static_point(p1)
            p4 = uip.round_to_grid_static_point(p2)
            p1, p2 = uip.check_box_points(p1, p2, self.params_str())
        except ValueError:
            logger.exception(f"{self.params_str()} point is outside the domain.")
            raise
        xs, ys, zs = p1
        xf, yf, zf = p2

        dx, dy, dz = uip.discretise_static_point(dl)

        if dx < 0 or dy < 0 or dz < 0:
            logger.exception(f"{self.params_str()} the step size should not be " + "less than zero.")
            raise ValueError
        if dx > grid.nx or dy > grid.ny or dz > grid.nz:
            logger.exception(f"{self.params_str()} the step size should be " + "less than the domain size.")
            raise ValueError
        if dx < 1 or dy < 1 or dz < 1:
            logger.exception(
                f"{self.params_str()} the step size should not " + "be less than the spatial discretisation."
            )
            raise ValueError
        if output_type not in ["n", "f"]:
            logger.exception(f"{self.params_str()} requires type to be either " + "n (normal) or f (fine).")
            raise ValueError
        if output_type == "f" and (dx * grid.dx != grid.dx or dy * grid.dy != grid.dy or dz * grid.dz != grid.dz):
            logger.exception(
                f"{self.params_str()} requires the spatial "
                + "discretisation for the geometry view to be the "
                + "same as the model for geometry view of "
                + "type f (fine)"
            )
            raise ValueError

        g = GeometryViewUser(xs, ys, zs, xf, yf, zf, dx, dy, dz, filename, grid)

        logger.info(
            f"{self.grid_name(grid)}Geometry view from {p3[0]:g}m, "
            + f"{p3[1]:g}m, {p3[2]:g}m, to {p4[0]:g}m, {p4[1]:g}m, "
            + f"{p4[2]:g}m, discretisation {dx * grid.dx:g}m, "
            + f"{dy * grid.dy:g}m, {dz * grid.dz:g}m, with filename "
            + f"base {g.filename} created."
        )

        grid.geometryviews.append(g)


class GeometryObjectsWrite(UserObjectMulti):
    """Writes geometry generated in a model to file which can be imported into
        other models.

    Attributes:
        p1: tuple required for lower left (x,y,z) coordinates of volume of
                output in metres.
        p2: tuple required for upper right (x,y,z) coordinates of volume of
                output in metres.
        filename: string required for filename where output will be stored in
                    the same directory as input file.
    """

    def __init__(self, **kwargs):
        super().__init__(**kwargs)
        self.order = 15
        self.hash = "#geometry_objects_write"

    def create(self, grid, uip):
        try:
            p1 = self.kwargs["p1"]
            p2 = self.kwargs["p2"]
            basefilename = self.kwargs["filename"]
        except KeyError:
            logger.exception(f"{self.params_str()} requires exactly seven " + "parameters.")
            raise

        p1, p2 = uip.check_box_points(p1, p2, self.params_str())
        x0, y0, z0 = p1
        x1, y1, z1 = p2

        g = GeometryObjectsUser(x0, y0, z0, x1, y1, z1, basefilename)

        logger.info(
            f"Geometry objects in the volume from {p1[0] * grid.dx:g}m, "
            f"{p1[1] * grid.dy:g}m, {p1[2] * grid.dz:g}m, to "
            f"{p2[0] * grid.dx:g}m, {p2[1] * grid.dy:g}m, "
            f"{p2[2] * grid.dz:g}m, will be written to "
            f"{g.filename_hdf5}, with materials written to "
            f"{g.filename_materials}"
        )

        grid.geometryobjectswrite.append(g)


class PMLCFS(UserObjectMulti):
    """Controls parameters that are used to build each order of PML. Default
        values are set in pml.py

    Attributes:
        alphascalingprofile: string required for type of scaling to use for
                                CFS alpha parameter.
        alphascalingdirection: string required for direction of scaling to use
                                for CFS alpha parameter.
        alphamin: float required for minimum value for the CFS alpha parameter.
        alphamax: float required for maximum value for the CFS alpha parameter.
        kappascalingprofile: string required for type of scaling to use for
                                CFS kappa parameter.
        kappascalingdirection: string required for direction of scaling to use
                                for CFS kappa parameter.
        kappamin: float required for minimum value for the CFS kappa parameter.
        kappamax: float required for maximum value for the CFS kappa parameter.
        sigmascalingprofile: string required for type of scaling to use for
                                CFS sigma parameter.
        sigmascalingdirection: string required for direction of scaling to use
                                for CFS sigma parameter.
        sigmamin: float required for minimum value for the CFS sigma parameter.
        sigmamax: float required for maximum value for the CFS sigma parameter.
    """

    def __init__(self, **kwargs):
        super().__init__(**kwargs)
        self.order = 16

    def create(self, grid, uip):
        try:
            alphascalingprofile = self.kwargs["alphascalingprofile"]
            alphascalingdirection = self.kwargs["alphascalingdirection"]
            alphamin = self.kwargs["alphamin"]
            alphamax = self.kwargs["alphamax"]
            kappascalingprofile = self.kwargs["kappascalingprofile"]
            kappascalingdirection = self.kwargs["kappascalingdirection"]
            kappamin = self.kwargs["kappamin"]
            kappamax = self.kwargs["kappamax"]
            sigmascalingprofile = self.kwargs["sigmascalingprofile"]
            sigmascalingdirection = self.kwargs["sigmascalingdirection"]
            sigmamin = self.kwargs["sigmamin"]
            sigmamax = self.kwargs["sigmamax"]
        except KeyError:
            logger.exception(f"{self.params_str()} requires exactly twelve " + "parameters.")
            raise

        if (
            alphascalingprofile not in CFSParameter.scalingprofiles.keys()
            or kappascalingprofile not in CFSParameter.scalingprofiles.keys()
            or sigmascalingprofile not in CFSParameter.scalingprofiles.keys()
        ):
            logger.exception(
                f"{self.params_str()} must have scaling type " + f"{','.join(CFSParameter.scalingprofiles.keys())}"
            )
            raise ValueError
        if (
            alphascalingdirection not in CFSParameter.scalingdirections
            or kappascalingdirection not in CFSParameter.scalingdirections
            or sigmascalingdirection not in CFSParameter.scalingdirections
        ):
            logger.exception(
                f"{self.params_str()} must have scaling type " + f"{','.join(CFSParameter.scalingdirections)}"
            )
            raise ValueError
        if (
            float(alphamin) < 0
            or float(alphamax) < 0
            or float(kappamin) < 0
            or float(kappamax) < 0
            or float(sigmamin) < 0
        ):
            logger.exception(f"{self.params_str()} minimum and maximum scaling " + "values must be greater than zero.")
            raise ValueError
        # TODO: Fix handling of kappa for 2nd order PMLs
        # if float(kappamin) < 1:
        #     logger.exception(f'{self.params_str()} minimum scaling value for '
        #                      'kappa must be greater than or equal to one.')
        #     raise ValueError

        cfsalpha = CFSParameter()
        cfsalpha.ID = "alpha"
        cfsalpha.scalingprofile = alphascalingprofile
        cfsalpha.scalingdirection = alphascalingdirection
        cfsalpha.min = float(alphamin)
        cfsalpha.max = float(alphamax)
        cfskappa = CFSParameter()
        cfskappa.ID = "kappa"
        cfskappa.scalingprofile = kappascalingprofile
        cfskappa.scalingdirection = kappascalingdirection
        cfskappa.min = float(kappamin)
        cfskappa.max = float(kappamax)
        cfssigma = CFSParameter()
        cfssigma.ID = "sigma"
        cfssigma.scalingprofile = sigmascalingprofile
        cfssigma.scalingdirection = sigmascalingdirection
        cfssigma.min = float(sigmamin)
        if sigmamax is not None:
            cfssigma.max = float(sigmamax)
        cfs = CFS()
        cfs.alpha = cfsalpha
        cfs.kappa = cfskappa
        cfs.sigma = cfssigma

        logger.info(
            f"PML CFS parameters: alpha (scaling: {cfsalpha.scalingprofile}, "
            f"scaling direction: {cfsalpha.scalingdirection}, min: "
            f"{cfsalpha.min:g}, max: {cfsalpha.max:g}), kappa (scaling: "
            f"{cfskappa.scalingprofile}, scaling direction: "
            f"{cfskappa.scalingdirection}, min: {cfskappa.min:g}, max: "
            f"{cfskappa.max:g}), sigma (scaling: {cfssigma.scalingprofile}, "
            f"scaling direction: {cfssigma.scalingdirection}, min: "
            f"{cfssigma.min:g}, max: {cfssigma.max:g}) created."
        )

        grid.pmls["cfs"].append(cfs)

        if len(grid.pmls["cfs"]) > 2:
            logger.exception(f"{self.params_str()} can only be used up to two " + "times, for up to a 2nd order PML.")
            raise ValueError


class Subgrid(UserObjectMulti):
    """"""

    def __init__(self, **kwargs):
        super().__init__(**kwargs)
        self.children_multiple = []
        self.children_geometry = []

    def add(self, node):
        if isinstance(node, UserObjectMulti):
            self.children_multiple.append(node)
        elif isinstance(node, UserObjectGeometry):
            self.children_geometry.append(node)
        else:
            logger.exception("This object is unknown to gprMax.")
            raise ValueError
<|MERGE_RESOLUTION|>--- conflicted
+++ resolved
@@ -1,1829 +1,1817 @@
-# Copyright (C) 2015-2023: The University of Edinburgh, United Kingdom
-#                 Authors: Craig Warren, Antonis Giannopoulos, and John Hartley
-#
-# This file is part of gprMax.
-#
-# gprMax is free software: you can redistribute it and/or modify
-# it under the terms of the GNU General Public License as published by
-# the Free Software Foundation, either version 3 of the License, or
-# (at your option) any later version.
-#
-# gprMax is distributed in the hope that it will be useful,
-# but WITHOUT ANY WARRANTY; without even the implied warranty of
-# MERCHANTABILITY or FITNESS FOR A PARTICULAR PURPOSE.  See the
-# GNU General Public License for more details.
-#
-# You should have received a copy of the GNU General Public License
-# along with gprMax.  If not, see <http://www.gnu.org/licenses/>.
-
-import inspect
-import logging
-
-import numpy as np
-from scipy import interpolate
-
-import gprMax.config as config
-
-from .cmds_geometry.cmds_geometry import UserObjectGeometry, rotate_2point_object, rotate_polarisation
-from .geometry_outputs import GeometryObjects as GeometryObjectsUser
-from .materials import DispersiveMaterial as DispersiveMaterialUser
-from .materials import ListMaterial as ListMaterialUser
-from .materials import Material as MaterialUser
-from .materials import PeplinskiSoil as PeplinskiSoilUser
-from .materials import RangeMaterial as RangeMaterialUser
-from .pml import CFS, CFSParameter
-from .receivers import Rx as RxUser
-from .snapshots import Snapshot as SnapshotUser
-from .sources import HertzianDipole as HertzianDipoleUser
-from .sources import MagneticDipole as MagneticDipoleUser
-from .sources import TransmissionLine as TransmissionLineUser
-from .sources import VoltageSource as VoltageSourceUser
-from .subgrids.grid import SubGridBaseGrid
-from .utilities.utilities import round_value
-from .waveforms import Waveform as WaveformUser
-
-logger = logging.getLogger(__name__)
-
-
-class UserObjectMulti:
-    """Object that can occur multiple times in a model."""
-
-    def __init__(self, **kwargs):
-        self.kwargs = kwargs
-        self.order = None
-        self.hash = None
-        self.autotranslate = True
-        self.do_rotate = False
-
-    def __str__(self):
-        """Readable user string as per hash commands."""
-        s = ""
-        for _, v in self.kwargs.items():
-            if isinstance(v, (tuple, list)):
-                v = " ".join([str(el) for el in v])
-            s += f"{str(v)} "
-
-        return f"{self.hash}: {s[:-1]}"
-
-    def create(self, grid, uip):
-        """Creates object and adds it to grid."""
-        pass
-
-    def rotate(self, axis, angle, origin=None):
-        """Rotates object (specialised for each object)."""
-        pass
-
-    def params_str(self):
-        """Readable string of parameters given to object."""
-        return f"{self.hash}: {str(self.kwargs)}"
-
-    def grid_name(self, grid):
-        """Returns subgrid name for use with logging info. Returns an empty
-        string if the grid is the main grid.
-        """
-
-        if isinstance(grid, SubGridBaseGrid):
-            return f"[{grid.name}] "
-        else:
-            return ""
-
-
-class Waveform(UserObjectMulti):
-    """Specifies waveforms to use with sources in the model.
-
-    Attributes:
-        wave_type: string required to specify waveform type.
-        amp: float to scale maximum amplitude of waveform.
-        freq: float to specify centre frequency (Hz) of waveform.
-        id: string required for identifier of waveform.
-        user_values: optional 1D array of amplitude values to use with
-                        user waveform.
-        user_time: optional 1D array of time values to use with user waveform.
-        kind: optional string or int, see scipy.interpolate.interp1d - https://docs.scipy.org/doc/scipy/reference/generated/scipy.interpolate.interp1d.html#scipy-interpolate-interp1d
-        fill_value: optional array or 'extrapolate', see scipy.interpolate.interp1d - https://docs.scipy.org/doc/scipy/reference/generated/scipy.interpolate.interp1d.html#scipy-interpolate-interp1d
-    """
-
-    def __init__(self, **kwargs):
-        super().__init__(**kwargs)
-        self.order = 1
-        self.hash = "#waveform"
-
-    def create(self, grid, uip):
-        try:
-            wavetype = self.kwargs["wave_type"].lower()
-        except KeyError:
-            logger.exception(
-                f"{self.params_str()} must have one of the " + f"following types {','.join(WaveformUser.types)}."
-            )
-            raise
-        if wavetype not in WaveformUser.types:
-            logger.exception(
-                f"{self.params_str()} must have one of the " + f"following types {','.join(WaveformUser.types)}."
-            )
-            raise ValueError
-
-        if wavetype != "user":
-            try:
-                amp = self.kwargs["amp"]
-                freq = self.kwargs["freq"]
-                ID = self.kwargs["id"]
-            except KeyError:
-                logger.exception(self.params_str() + (" builtin waveforms " "require exactly four parameters."))
-                raise
-            if freq <= 0:
-                logger.exception(
-                    self.params_str() + (" requires an excitation " "frequency value of greater than zero.")
-                )
-                raise ValueError
-            if any(x.ID == ID for x in grid.waveforms):
-                logger.exception(self.params_str() + (f" with ID {ID} already " "exists."))
-                raise ValueError
-
-            w = WaveformUser()
-            w.ID = ID
-            w.type = wavetype
-            w.amp = amp
-            w.freq = freq
-
-            logger.info(
-                self.grid_name(grid)
-                + (
-                    f"Waveform {w.ID} of type "
-                    f"{w.type} with maximum amplitude scaling {w.amp:g}, "
-                    f"frequency {w.freq:g}Hz created."
-                )
-            )
-
-        else:
-            try:
-                uservalues = self.kwargs["user_values"]
-                ID = self.kwargs["id"]
-                fullargspec = inspect.getfullargspec(interpolate.interp1d)
-                kwargs = dict(zip(reversed(fullargspec.args), reversed(fullargspec.defaults)))
-            except KeyError:
-                logger.exception(self.params_str() + (" a user-defined " "waveform requires at least two parameters."))
-                raise
-
-            if "user_time" in self.kwargs:
-                waveformtime = self.kwargs["user_time"]
-            else:
-                waveformtime = np.arange(0, grid.timewindow + grid.dt, grid.dt)
-
-            # Set args for interpolation if given by user
-            if "kind" in self.kwargs:
-                kwargs["kind"] = self.kwargs["kind"]
-            if "fill_value" in self.kwargs:
-                kwargs["fill_value"] = self.kwargs["fill_value"]
-
-            if any(x.ID == ID for x in grid.waveforms):
-                logger.exception(self.params_str() + (f" with ID {ID} already " "exists."))
-                raise ValueError
-
-            w = WaveformUser()
-            w.ID = ID
-            w.type = wavetype
-            w.userfunc = interpolate.interp1d(waveformtime, uservalues, **kwargs)
-
-            logger.info(self.grid_name(grid) + (f"Waveform {w.ID} that is " "user-defined created."))
-
-        grid.waveforms.append(w)
-
-
-class VoltageSource(UserObjectMulti):
-    """Specifies a voltage source at an electric field location.
-
-    Attributes:
-        polarisation: string required for polarisation of the source x, y, z.
-        p1: tuple required for position of source x, y, z.
-        resistance: float required for internal resistance (Ohms) of
-                        voltage source.
-        waveform_id: string required for identifier of waveform used with source.
-        start: float optional to delay start time (secs) of source.
-        stop: float optional to time (secs) to remove source.
-    """
-
-    def __init__(self, **kwargs):
-        super().__init__(**kwargs)
-        self.order = 2
-        self.hash = "#voltage_source"
-
-    def rotate(self, axis, angle, origin=None):
-        """Sets parameters for rotation."""
-        self.axis = axis
-        self.angle = angle
-        self.origin = origin
-        self.do_rotate = True
-
-    def _do_rotate(self, grid):
-        """Performs rotation."""
-        rot_pol_pts, self.kwargs["polarisation"] = rotate_polarisation(
-            self.kwargs["p1"], self.kwargs["polarisation"], self.axis, self.angle, grid
-        )
-        rot_pts = rotate_2point_object(rot_pol_pts, self.axis, self.angle, self.origin)
-        self.kwargs["p1"] = tuple(rot_pts[0, :])
-
-    def create(self, grid, uip):
-        try:
-            p1 = self.kwargs["p1"]
-            polarisation = self.kwargs["polarisation"].lower()
-            resistance = self.kwargs["resistance"]
-            waveform_id = self.kwargs["waveform_id"]
-        except KeyError:
-            logger.exception(self.params_str() + (" requires at least six " "parameters."))
-            raise
-
-        if self.do_rotate:
-            self._do_rotate(grid)
-
-        # Check polarity & position parameters
-        if polarisation not in ("x", "y", "z"):
-            logger.exception(self.params_str() + (" polarisation must be " "x, y, or z."))
-            raise ValueError
-        if "2D TMx" in config.get_model_config().mode and polarisation in [
-            "y",
-            "z",
-        ]:
-            logger.exception(self.params_str() + (" polarisation must be x in " "2D TMx mode."))
-            raise ValueError
-        elif "2D TMy" in config.get_model_config().mode and polarisation in [
-            "x",
-            "z",
-        ]:
-            logger.exception(self.params_str() + (" polarisation must be y in " "2D TMy mode."))
-            raise ValueError
-        elif "2D TMz" in config.get_model_config().mode and polarisation in [
-            "x",
-            "y",
-        ]:
-            logger.exception(self.params_str() + (" polarisation must be z in " "2D TMz mode."))
-            raise ValueError
-
-        xcoord, ycoord, zcoord = uip.check_src_rx_point(p1, self.params_str())
-        p2 = uip.round_to_grid_static_point(p1)
-
-        if resistance < 0:
-            logger.exception(self.params_str() + (" requires a source " "resistance of zero " "or greater."))
-            raise ValueError
-
-        # Check if there is a waveformID in the waveforms list
-        if not any(x.ID == waveform_id for x in grid.waveforms):
-            logger.exception(self.params_str() + (" there is no waveform with " "the identifier " f"{waveform_id}."))
-            raise ValueError
-
-        v = VoltageSourceUser()
-        v.polarisation = polarisation
-        v.xcoord = xcoord
-        v.ycoord = ycoord
-        v.zcoord = zcoord
-        v.ID = v.__class__.__name__ + "(" + str(v.xcoord) + "," + str(v.ycoord) + "," + str(v.zcoord) + ")"
-        v.resistance = resistance
-        v.waveformID = waveform_id
-
-        try:
-            start = self.kwargs["start"]
-            stop = self.kwargs["stop"]
-            # Check source start & source remove time parameters
-            if start < 0:
-                logger.exception(
-                    self.params_str() + (" delay of the initiation " "of the source should not " "be less than zero.")
-                )
-                raise ValueError
-            if stop < 0:
-                logger.exception(self.params_str() + (" time to remove the " "source should not be " "less than zero."))
-                raise ValueError
-            if stop - start <= 0:
-                logger.exception(self.params_str() + (" duration of the source " "should not be zero or " "less."))
-                raise ValueError
-            v.start = start
-            v.stop = min(stop, grid.timewindow)
-            startstop = f" start time {v.start:g} secs, finish time " f"{v.stop:g} secs "
-        except KeyError:
-            v.start = 0
-            v.stop = grid.timewindow
-            startstop = " "
-
-        v.calculate_waveform_values(grid)
-
-        logger.info(
-            f"{self.grid_name(grid)}Voltage source with polarity "
-            f"{v.polarisation} at {p2[0]:g}m, {p2[1]:g}m, {p2[2]:g}m, "
-            f"resistance {v.resistance:.1f} Ohms," + startstop + f"using waveform {v.waveformID} created."
-        )
-
-        grid.voltagesources.append(v)
-
-
-class HertzianDipole(UserObjectMulti):
-    """Specifies a current density term at an electric field location.
-
-    The simplest excitation, often referred to as an additive or soft source.
-
-    Attributes:
-        polarisation: string required for polarisation of the source x, y, z.
-        p1: tuple required for position of source x, y, z.
-        waveform_id: string required for identifier of waveform used with source.
-        start: float optional to delay start time (secs) of source.
-        stop: float optional to time (secs) to remove source.
-    """
-
-    def __init__(self, **kwargs):
-        super().__init__(**kwargs)
-        self.order = 3
-        self.hash = "#hertzian_dipole"
-
-    def rotate(self, axis, angle, origin=None):
-        """Sets parameters for rotation."""
-        self.axis = axis
-        self.angle = angle
-        self.origin = origin
-        self.do_rotate = True
-
-    def _do_rotate(self, grid):
-        """Performs rotation."""
-        rot_pol_pts, self.kwargs["polarisation"] = rotate_polarisation(
-            self.kwargs["p1"], self.kwargs["polarisation"], self.axis, self.angle, grid
-        )
-        rot_pts = rotate_2point_object(rot_pol_pts, self.axis, self.angle, self.origin)
-        self.kwargs["p1"] = tuple(rot_pts[0, :])
-
-    def create(self, grid, uip):
-        try:
-            polarisation = self.kwargs["polarisation"].lower()
-            p1 = self.kwargs["p1"]
-            waveform_id = self.kwargs["waveform_id"]
-        except KeyError:
-            logger.exception(f"{self.params_str()} requires at least 3 parameters.")
-            raise
-
-        if self.do_rotate:
-            self._do_rotate(grid)
-
-        # Check polarity & position parameters
-        if polarisation not in ("x", "y", "z"):
-            logger.exception(self.params_str() + (" polarisation must be " "x, y, or z."))
-            raise ValueError
-        if "2D TMx" in config.get_model_config().mode and polarisation in [
-            "y",
-            "z",
-        ]:
-            logger.exception(self.params_str() + (" polarisation must be x in " "2D TMx mode."))
-            raise ValueError
-        elif "2D TMy" in config.get_model_config().mode and polarisation in [
-            "x",
-            "z",
-        ]:
-            logger.exception(self.params_str() + (" polarisation must be y in " "2D TMy mode."))
-            raise ValueError
-        elif "2D TMz" in config.get_model_config().mode and polarisation in [
-            "x",
-            "y",
-        ]:
-            logger.exception(self.params_str() + (" polarisation must be z in " "2D TMz mode."))
-            raise ValueError
-
-        xcoord, ycoord, zcoord = uip.check_src_rx_point(p1, self.params_str())
-        p2 = uip.round_to_grid_static_point(p1)
-
-        # Check if there is a waveformID in the waveforms list
-<<<<<<< HEAD
-        if not any(x.ID == waveform_id for x in grid.waveforms):
-            logger.exception(f"{self.params_str()} there is no waveform " + f"with the identifier {waveform_id}.")
-=======
-        if all(x.ID == waveform_id for x in grid.waveforms):
-            logger.exception(f'{self.params_str()} there is no waveform ' + 
-                             f'with the identifier {waveform_id}.')
->>>>>>> 2da61bc3
-            raise ValueError
-
-        h = HertzianDipoleUser()
-        h.polarisation = polarisation
-
-        # Set length of dipole to grid size in polarisation direction
-        if h.polarisation == "x":
-            h.dl = grid.dx
-        elif h.polarisation == "y":
-            h.dl = grid.dy
-        elif h.polarisation == "z":
-            h.dl = grid.dz
-
-        h.xcoord = xcoord
-        h.ycoord = ycoord
-        h.zcoord = zcoord
-        h.xcoordorigin = xcoord
-        h.ycoordorigin = ycoord
-        h.zcoordorigin = zcoord
-        h.ID = f"{h.__class__.__name__}({str(h.xcoord)},{str(h.ycoord)},{str(h.zcoord)})"
-        h.waveformID = waveform_id
-
-        try:
-            # Check source start & source remove time parameters
-            start = self.kwargs["start"]
-            stop = self.kwargs["stop"]
-            if start < 0:
-                logger.exception(
-                    f"{self.params_str()} delay of the initiation of the " + f"source should not be less than zero."
-                )
-                raise ValueError
-            if stop < 0:
-                logger.exception(f"{self.params_str()} time to remove the source " + f"should not be less than zero.")
-                raise ValueError
-            if stop - start <= 0:
-                logger.exception(f"{self.params_str()} duration of the source should not be zero or less.")
-                raise ValueError
-            h.start = start
-            h.stop = min(stop, grid.timewindow)
-            startstop = f" start time {h.start:g} secs, finish time " f"{h.stop:g} secs "
-        except KeyError:
-            h.start = 0
-            h.stop = grid.timewindow
-            startstop = " "
-
-        h.calculate_waveform_values(grid)
-
-        if config.get_model_config().mode == "2D":
-            logger.info(
-                f"{self.grid_name(grid)}Hertzian dipole is a line "
-                + f"source in 2D with polarity {h.polarisation} at "
-                + f"{p2[0]:g}m, {p2[1]:g}m, {p2[2]:g}m,"
-                + startstop
-                + f"using waveform {h.waveformID} created."
-            )
-        else:
-            logger.info(
-                f"{self.grid_name(grid)}Hertzian dipole with "
-                + f"polarity {h.polarisation} at {p2[0]:g}m, "
-                + f"{p2[1]:g}m, {p2[2]:g}m,"
-                + startstop
-                + f"using waveform {h.waveformID} created."
-            )
-
-        grid.hertziandipoles.append(h)
-
-
-class MagneticDipole(UserObjectMulti):
-    """Simulates an infinitesimal magnetic dipole.
-
-    Often referred to as an additive or soft source.
-
-    Attributes:
-        polarisation: string required for polarisation of the source x, y, z.
-        p1: tuple required for position of source x, y, z.
-        waveform_id: string required for identifier of waveform used with source.
-        start: float optional to delay start time (secs) of source.
-        stop: float optional to time (secs) to remove source.
-    """
-
-    def __init__(self, **kwargs):
-        super().__init__(**kwargs)
-        self.order = 4
-        self.hash = "#magnetic_dipole"
-
-    def rotate(self, axis, angle, origin=None):
-        """Sets parameters for rotation."""
-        self.axis = axis
-        self.angle = angle
-        self.origin = origin
-        self.do_rotate = True
-
-    def _do_rotate(self, grid):
-        """Performs rotation."""
-        rot_pol_pts, self.kwargs["polarisation"] = rotate_polarisation(
-            self.kwargs["p1"], self.kwargs["polarisation"], self.axis, self.angle, grid
-        )
-        rot_pts = rotate_2point_object(rot_pol_pts, self.axis, self.angle, self.origin)
-        self.kwargs["p1"] = tuple(rot_pts[0, :])
-
-    def create(self, grid, uip):
-        try:
-            polarisation = self.kwargs["polarisation"].lower()
-            p1 = self.kwargs["p1"]
-            waveform_id = self.kwargs["waveform_id"]
-        except KeyError:
-            logger.exception(f"{self.params_str()} requires at least five parameters.")
-            raise
-
-        if self.do_rotate:
-            self._do_rotate(grid)
-
-        # Check polarity & position parameters
-        if polarisation not in ("x", "y", "z"):
-            logger.exception(self.params_str() + (" polarisation must be " "x, y, or z."))
-            raise ValueError
-        if "2D TMx" in config.get_model_config().mode and polarisation in [
-            "y",
-            "z",
-        ]:
-            logger.exception(self.params_str() + (" polarisation must be x in " "2D TMx mode."))
-            raise ValueError
-        elif "2D TMy" in config.get_model_config().mode and polarisation in [
-            "x",
-            "z",
-        ]:
-            logger.exception(self.params_str() + (" polarisation must be y in " "2D TMy mode."))
-            raise ValueError
-        elif "2D TMz" in config.get_model_config().mode and polarisation in [
-            "x",
-            "y",
-        ]:
-            logger.exception(self.params_str() + (" polarisation must be z in " "2D TMz mode."))
-            raise ValueError
-
-        xcoord, ycoord, zcoord = uip.check_src_rx_point(p1, self.params_str())
-        p2 = uip.round_to_grid_static_point(p1)
-
-        # Check if there is a waveformID in the waveforms list
-<<<<<<< HEAD
-        if not any(x.ID == waveform_id for x in grid.waveforms):
-            logger.exception(f"{self.params_str()} there is no waveform " + f"with the identifier {waveform_id}.")
-=======
-        if all(x.ID == waveform_id for x in grid.waveforms):
-            logger.exception(f'{self.params_str()} there is no waveform ' + 
-                             f'with the identifier {waveform_id}.')
->>>>>>> 2da61bc3
-            raise ValueError
-
-        m = MagneticDipoleUser()
-        m.polarisation = polarisation
-        m.xcoord = xcoord
-        m.ycoord = ycoord
-        m.zcoord = zcoord
-        m.xcoordorigin = xcoord
-        m.ycoordorigin = ycoord
-        m.zcoordorigin = zcoord
-        m.ID = m.__class__.__name__ + "(" + str(m.xcoord) + "," + str(m.ycoord) + "," + str(m.zcoord) + ")"
-        m.waveformID = waveform_id
-
-        try:
-            # Check source start & source remove time parameters
-            start = self.kwargs["start"]
-            stop = self.kwargs["stop"]
-            if start < 0:
-                logger.exception(
-                    self.params_str() + (" delay of the initiation " "of the source should not " "be less than zero.")
-                )
-                raise ValueError
-            if stop < 0:
-                logger.exception(self.params_str() + (" time to remove the " "source should not be " "less than zero."))
-                raise ValueError
-            if stop - start <= 0:
-                logger.exception(self.params_str() + (" duration of the source " "should not be zero or " "less."))
-                raise ValueError
-            m.start = start
-            m.stop = min(stop, grid.timewindow)
-            startstop = f" start time {m.start:g} secs, " f"finish time {m.stop:g} secs "
-        except KeyError:
-            m.start = 0
-            m.stop = grid.timewindow
-            startstop = " "
-
-        m.calculate_waveform_values(grid)
-
-        logger.info(
-            f"{self.grid_name(grid)}Magnetic dipole with polarity "
-            + f"{m.polarisation} at {p2[0]:g}m, {p2[1]:g}m, {p2[2]:g}m,"
-            + startstop
-            + f"using waveform {m.waveformID} created."
-        )
-
-        grid.magneticdipoles.append(m)
-
-
-class TransmissionLine(UserObjectMulti):
-    """Specifies a one-dimensional transmission line model at an electric
-        field location.
-
-    Attributes:
-        polarisation: string required for polarisation of the source x, y, z.
-        p1: tuple required for position of source x, y, z.
-        resistance: float required for internal resistance (Ohms) of
-                        voltage source.
-        waveform_id: string required for identifier of waveform used with source.
-        start: float optional to delay start time (secs) of source.
-        stop: float optional to time (secs) to remove source.
-    """
-
-    def __init__(self, **kwargs):
-        super().__init__(**kwargs)
-        self.order = 5
-        self.hash = "#transmission_line"
-
-    def rotate(self, axis, angle, origin=None):
-        """Sets parameters for rotation."""
-        self.axis = axis
-        self.angle = angle
-        self.origin = origin
-        self.do_rotate = True
-
-    def _do_rotate(self, grid):
-        """Performs rotation."""
-        rot_pol_pts, self.kwargs["polarisation"] = rotate_polarisation(
-            self.kwargs["p1"], self.kwargs["polarisation"], self.axis, self.angle, grid
-        )
-        rot_pts = rotate_2point_object(rot_pol_pts, self.axis, self.angle, self.origin)
-        self.kwargs["p1"] = tuple(rot_pts[0, :])
-
-    def create(self, grid, uip):
-        try:
-            polarisation = self.kwargs["polarisation"].lower()
-            p1 = self.kwargs["p1"]
-            waveform_id = self.kwargs["waveform_id"]
-            resistance = self.kwargs["resistance"]
-        except KeyError:
-            logger.exception(f"{self.params_str()} requires at least six parameters.")
-            raise
-
-        if self.do_rotate:
-            self._do_rotate(grid)
-
-        # Warn about using a transmission line on GPU
-        if config.sim_config.general["solver"] in ["cuda", "opencl"]:
-            logger.exception(
-                f"{self.params_str()} cannot currently be used "
-                + "with the CUDA or OpenCL-based solver. Consider "
-                + "using a #voltage_source instead."
-            )
-            raise ValueError
-
-        # Check polarity & position parameters
-        if polarisation not in ("x", "y", "z"):
-            logger.exception(self.params_str() + (" polarisation must be " "x, y, or z."))
-            raise ValueError
-        if "2D TMx" in config.get_model_config().mode and polarisation in [
-            "y",
-            "z",
-        ]:
-            logger.exception(self.params_str() + (" polarisation must be x in " "2D TMx mode."))
-            raise ValueError
-        elif "2D TMy" in config.get_model_config().mode and polarisation in [
-            "x",
-            "z",
-        ]:
-            logger.exception(self.params_str() + (" polarisation must be y in " "2D TMy mode."))
-            raise ValueError
-        elif "2D TMz" in config.get_model_config().mode and polarisation in [
-            "x",
-            "y",
-        ]:
-            logger.exception(self.params_str() + (" polarisation must be z in " "2D TMz mode."))
-            raise ValueError
-
-        xcoord, ycoord, zcoord = uip.check_src_rx_point(p1, self.params_str())
-        p2 = uip.round_to_grid_static_point(p1)
-
-        if resistance <= 0 or resistance >= config.sim_config.em_consts["z0"]:
-            logger.exception(
-                f"{self.params_str()} requires a resistance "
-                + "greater than zero and less than the impedance "
-                + "of free space, i.e. 376.73 Ohms."
-            )
-            raise ValueError
-
-        # Check if there is a waveformID in the waveforms list
-        if not any(x.ID == waveform_id for x in grid.waveforms):
-            logger.exception(f"{self.params_str()} there is no waveform " + f"with the identifier {waveform_id}.")
-            raise ValueError
-
-        t = TransmissionLineUser(grid)
-        t.polarisation = polarisation
-        t.xcoord = xcoord
-        t.ycoord = ycoord
-        t.zcoord = zcoord
-        t.ID = t.__class__.__name__ + "(" + str(t.xcoord) + "," + str(t.ycoord) + "," + str(t.zcoord) + ")"
-        t.resistance = resistance
-        t.waveformID = waveform_id
-
-        try:
-            # Check source start & source remove time parameters
-            start = self.kwargs["start"]
-            stop = self.kwargs["stop"]
-            if start < 0:
-                logger.exception(
-                    self.params_str() + (" delay of the initiation " "of the source should not " "be less than zero.")
-                )
-                raise ValueError
-            if stop < 0:
-                logger.exception(self.params_str() + (" time to remove the " "source should not be " "less than zero."))
-                raise ValueError
-            if stop - start <= 0:
-                logger.exception(self.params_str() + (" duration of the source " "should not be zero or " "less."))
-                raise ValueError
-            t.start = start
-            t.stop = min(stop, grid.timewindow)
-            startstop = f" start time {t.start:g} secs, finish time " + f"{t.stop:g} secs "
-        except KeyError:
-            t.start = 0
-            t.stop = grid.timewindow
-            startstop = " "
-
-        t.calculate_waveform_values(grid)
-        t.calculate_incident_V_I(grid)
-
-        logger.info(
-            f"{self.grid_name(grid)}Transmission line with polarity "
-            + f"{t.polarisation} at {p2[0]:g}m, {p2[1]:g}m, "
-            + f"{p2[2]:g}m, resistance {t.resistance:.1f} Ohms,"
-            + startstop
-            + f"using waveform {t.waveformID} created."
-        )
-
-        grid.transmissionlines.append(t)
-
-
-class Rx(UserObjectMulti):
-    """Specifies output points in the model.
-
-    These are locations where the values of the electric and magnetic field
-    components over the numberof iterations of the model will be saved to file.
-
-    Attributes:
-        p1: tuple required for position of receiver x, y, z.
-        id: optional string used as identifier for receiver.
-        outputs: optional list of outputs for receiver. It can be any
-                    selection from Ex, Ey, Ez, Hx, Hy, Hz, Ix, Iy, or Iz.
-    """
-
-    def __init__(self, **kwargs):
-        super().__init__(**kwargs)
-        self.order = 6
-        self.hash = "#rx"
-        self.constructor = RxUser
-
-    def rotate(self, axis, angle, origin=None):
-        """Sets parameters for rotation."""
-        self.axis = axis
-        self.angle = angle
-        self.origin = origin
-        self.do_rotate = True
-
-    def _do_rotate(self, G):
-        """Performs rotation."""
-        new_pt = (self.kwargs["p1"][0] + G.dx, self.kwargs["p1"][1] + G.dy, self.kwargs["p1"][2] + G.dz)
-        pts = np.array([self.kwargs["p1"], new_pt])
-        rot_pts = rotate_2point_object(pts, self.axis, self.angle, self.origin)
-        self.kwargs["p1"] = tuple(rot_pts[0, :])
-
-        # If specific field components are specified, set to output all components
-        try:
-            self.kwargs["id"]
-            self.kwargs["outputs"]
-            rxargs = dict(self.kwargs)
-            del rxargs["outputs"]
-            self.kwargs = rxargs
-        except KeyError:
-            pass
-
-    def create(self, grid, uip):
-        try:
-            p1 = self.kwargs["p1"]
-        except KeyError:
-            logger.exception(self.params_str())
-            raise
-
-        if self.do_rotate:
-            self._do_rotate(grid)
-
-        p = uip.check_src_rx_point(p1, self.params_str())
-        p2 = uip.round_to_grid_static_point(p1)
-
-        r = self.constructor()
-        r.xcoord, r.ycoord, r.zcoord = p
-        r.xcoordorigin, r.ycoordorigin, r.zcoordorigin = p
-
-        try:
-            r.ID = self.kwargs["id"]
-            outputs = [self.kwargs["outputs"]]
-        except KeyError:
-            # If no ID or outputs are specified, use default
-            r.ID = f"{r.__class__.__name__}({str(r.xcoord)},{str(r.ycoord)},{str(r.zcoord)})"
-            for key in RxUser.defaultoutputs:
-                r.outputs[key] = np.zeros(grid.iterations, dtype=config.sim_config.dtypes["float_or_double"])
-        else:
-            outputs.sort()
-            # Get allowable outputs
-            if config.sim_config.general["solver"] in ["cuda", "opencl"]:
-                allowableoutputs = RxUser.allowableoutputs_dev
-            else:
-                allowableoutputs = RxUser.allowableoutputs
-            # Check and add field output names
-            for field in outputs:
-                if field in allowableoutputs:
-                    r.outputs[field] = np.zeros(grid.iterations, dtype=config.sim_config.dtypes["float_or_double"])
-                else:
-                    logger.exception(
-                        f"{self.params_str()} contains an output "
-                        f"type that is not allowable. Allowable "
-                        f"outputs in current context are "
-                        f"{allowableoutputs}."
-                    )
-                    raise ValueError
-
-        logger.info(
-            f"{self.grid_name(grid)}Receiver at {p2[0]:g}m, {p2[1]:g}m, "
-            f"{p2[2]:g}m with output component(s) "
-            f"{', '.join(r.outputs)} created."
-        )
-
-        grid.rxs.append(r)
-
-        return r
-
-
-class RxArray(UserObjectMulti):
-    """Defines multiple output points in the model.
-
-    Attributes:
-        p1: tuple required for position of first receiver x, y, z.
-        p2: tuple required for position of last receiver x, y, z.
-        dl: tuple required for receiver spacing dx, dy, dz.
-    """
-
-    def __init__(self, **kwargs):
-        super().__init__(**kwargs)
-        self.order = 7
-        self.hash = "#rx_array"
-
-    def create(self, grid, uip):
-        try:
-            p1 = self.kwargs["p1"]
-            p2 = self.kwargs["p2"]
-            dl = self.kwargs["dl"]
-        except KeyError:
-            logger.exception(f"{self.params_str()} requires exactly 9 parameters")
-            raise
-
-        xs, ys, zs = uip.check_src_rx_point(p1, self.params_str(), "lower")
-        xf, yf, zf = uip.check_src_rx_point(p2, self.params_str(), "upper")
-        p3 = uip.round_to_grid_static_point(p1)
-        p4 = uip.round_to_grid_static_point(p2)
-        dx, dy, dz = uip.discretise_point(dl)
-
-        if xs > xf or ys > yf or zs > zf:
-            logger.exception(
-                f"{self.params_str()} the lower coordinates " + "should be less than the upper coordinates."
-            )
-            raise ValueError
-        if dx < 0 or dy < 0 or dz < 0:
-            logger.exception(f"{self.params_str()} the step size should not " + "be less than zero.")
-            raise ValueError
-        if dx < 1:
-            if dx == 0:
-                dx = 1
-            else:
-                logger.exception(
-                    f"{self.params_str()} the step size should " + "not be less than the spatial discretisation."
-                )
-                raise ValueError
-        if dy < 1:
-            if dy == 0:
-                dy = 1
-            else:
-                logger.exception(
-                    f"{self.params_str()} the step size should " + "not be less than the spatial discretisation."
-                )
-                raise ValueError
-        if dz < 1:
-            if dz == 0:
-                dz = 1
-            else:
-                logger.exception(
-                    f"{self.params_str()} the step size should " + "not be less than the spatial discretisation."
-                )
-                raise ValueError
-
-        logger.info(
-            f"{self.grid_name(grid)}Receiver array "
-            f"{p3[0]:g}m, {p3[1]:g}m, {p3[2]:g}m, to "
-            f"{p4[0]:g}m, {p4[1]:g}m, {p4[2]:g}m with steps "
-            f"{dx * grid.dx:g}m, {dy * grid.dy:g}m, {dz * grid.dz:g}m"
-        )
-
-        for x in range(xs, xf + 1, dx):
-            for y in range(ys, yf + 1, dy):
-                for z in range(zs, zf + 1, dz):
-                    r = RxUser()
-                    r.xcoord = x
-                    r.ycoord = y
-                    r.zcoord = z
-                    r.xcoordorigin = x
-                    r.ycoordorigin = y
-                    r.zcoordorigin = z
-                    # Point relative to main grid
-                    p5 = np.array([x, y, z])
-                    p5 = uip.descretised_to_continuous(p5)
-                    p5 = uip.round_to_grid_static_point(p5)
-                    r.ID = f"{r.__class__.__name__}({str(x)},{str(y)},{str(z)})"
-                    for key in RxUser.defaultoutputs:
-                        r.outputs[key] = np.zeros(grid.iterations, dtype=config.sim_config.dtypes["float_or_double"])
-                    logger.info(
-                        f"  Receiver at {p5[0]:g}m, {p5[1]:g}m, "
-                        f"{p5[2]:g}m with output component(s) "
-                        f"{', '.join(r.outputs)} created."
-                    )
-                    grid.rxs.append(r)
-
-
-class Snapshot(UserObjectMulti):
-    """Obtains information about the electromagnetic fields within a volume
-        of the model at a given time instant.
-
-    Attributes:
-        p1: tuple required to specify lower left (x,y,z) coordinates of volume
-                of snapshot in metres.
-        p2: tuple required to specify upper right (x,y,z) coordinates of volume
-                of snapshot in metres.
-        dl: tuple require to specify spatial discretisation of the snapshot
-                in metres.
-        filename: string required for name of the file to store snapshot.
-        time/iterations: either a float for time or an int for iterations
-                            must be specified for point in time at which the
-                            snapshot will be taken.
-        fileext: optional string to indicate type for snapshot file, either
-                            '.vti' (default) or '.h5'
-        outputs: optional list of outputs for receiver. It can be any
-                    selection from Ex, Ey, Ez, Hx, Hy, or Hz.
-    """
-
-    def __init__(self, **kwargs):
-        super().__init__(**kwargs)
-        self.order = 8
-        self.hash = "#snapshot"
-
-    def create(self, grid, uip):
-        if isinstance(grid, SubGridBaseGrid):
-            logger.exception(f"{self.params_str()} do not add snapshots to subgrids.")
-            raise ValueError
-        try:
-            p1 = self.kwargs["p1"]
-            p2 = self.kwargs["p2"]
-            dl = self.kwargs["dl"]
-            filename = self.kwargs["filename"]
-        except KeyError:
-            logger.exception(f"{self.params_str()} requires exactly 11 parameters.")
-            raise
-
-        try:
-            p3 = uip.round_to_grid_static_point(p1)
-            p4 = uip.round_to_grid_static_point(p2)
-            p1, p2 = uip.check_box_points(p1, p2, self.params_str())
-        except ValueError:
-            logger.exception(f"{self.params_str()} point is outside the domain.")
-            raise
-        xs, ys, zs = p1
-        xf, yf, zf = p2
-
-        dx, dy, dz = uip.discretise_static_point(dl)
-
-        # If number of iterations given
-        try:
-            iterations = self.kwargs["iterations"]
-        # If real floating point value given
-        except KeyError:
-            try:
-                time = self.kwargs["time"]
-            except KeyError:
-                logger.exception(f"{self.params_str()} requires exactly 5 parameters.")
-                raise
-            if time > 0:
-                iterations = round_value((time / grid.dt)) + 1
-            else:
-                logger.exception(f"{self.params_str()} time value must be " + "greater than zero.")
-                raise ValueError
-
-        try:
-            fileext = self.kwargs["fileext"]
-            if fileext not in SnapshotUser.fileexts:
-                logger.exception(
-                    f"'{fileext}' is not a valid format for a "
-                    "snapshot file. Valid options are: "
-                    f"{' '.join(SnapshotUser.fileexts)}."
-                )
-                raise ValueError
-        except KeyError:
-            fileext = SnapshotUser.fileexts[0]
-
-        try:
-            tmp = self.kwargs["outputs"]
-            outputs = dict.fromkeys(SnapshotUser.allowableoutputs, False)
-            # Check and set output names
-            for output in tmp:
-                if output not in SnapshotUser.allowableoutputs.keys():
-                    logger.exception(
-                        f"{self.params_str()} contains an output "
-                        f"type that is not allowable. Allowable "
-                        f"outputs in current context are "
-                        f"{', '.join(SnapshotUser.allowableoutputs.keys())}."
-                    )
-                    raise ValueError
-                else:
-                    outputs[output] = True
-        except KeyError:
-            # If outputs are not specified, use default
-            outputs = dict.fromkeys(SnapshotUser.allowableoutputs, True)
-
-        if dx < 0 or dy < 0 or dz < 0:
-            logger.exception(f"{self.params_str()} the step size should not " + "be less than zero.")
-            raise ValueError
-        if dx < 1 or dy < 1 or dz < 1:
-            logger.exception(
-                f"{self.params_str()} the step size should not " + "be less than the spatial discretisation."
-            )
-            raise ValueError
-        if iterations <= 0 or iterations > grid.iterations:
-            logger.exception(f"{self.params_str()} time value is not valid.")
-            raise ValueError
-
-        s = SnapshotUser(xs, ys, zs, xf, yf, zf, dx, dy, dz, iterations, filename, fileext=fileext, outputs=outputs)
-
-        logger.info(
-            f"Snapshot from {p3[0]:g}m, {p3[1]:g}m, {p3[2]:g}m, to "
-            f"{p4[0]:g}m, {p4[1]:g}m, {p4[2]:g}m, discretisation "
-            f"{dx * grid.dx:g}m, {dy * grid.dy:g}m, {dz * grid.dz:g}m, "
-            f"at {s.time * grid.dt:g} secs with field outputs "
-            f"{', '.join([k for k, v in outputs.items() if v])} and "
-            f"filename {s.filename}{s.fileext} will be created."
-        )
-
-        grid.snapshots.append(s)
-
-
-class Material(UserObjectMulti):
-    """Specifies a material in the model described by a set of constitutive
-        parameters.
-
-    Attributes:
-        er: float required for the relative electric permittivity.
-        se: float required for the electric conductivity (Siemens/metre).
-        mr: float required for the relative magnetic permeability.
-        sm: float required for the magnetic loss.
-        id: string used as identifier for material.
-    """
-
-    def __init__(self, **kwargs):
-        super().__init__(**kwargs)
-        self.order = 9
-        self.hash = "#material"
-
-    def create(self, grid, uip):
-        try:
-            er = self.kwargs["er"]
-            se = self.kwargs["se"]
-            mr = self.kwargs["mr"]
-            sm = self.kwargs["sm"]
-            material_id = self.kwargs["id"]
-        except KeyError:
-            logger.exception(f"{self.params_str()} requires exactly five parameters.")
-            raise
-
-        if er < 1:
-            logger.exception(
-                f"{self.params_str()} requires a positive value of " + f"one or greater for static (DC) permittivity."
-            )
-            raise ValueError
-        if se != "inf":
-            se = float(se)
-            if se < 0:
-                logger.exception(f"{self.params_str()} requires a positive " + f"value for electric conductivity.")
-                raise ValueError
-        else:
-            se = float("inf")
-        if mr < 1:
-            logger.exception(
-                f"{self.params_str()} requires a positive value of " + f"one or greater for magnetic permeability."
-            )
-            raise ValueError
-        if sm < 0:
-            logger.exception(f"{self.params_str()} requires a positive value " + f"for magnetic loss.")
-            raise ValueError
-        if any(x.ID == material_id for x in grid.materials):
-            logger.exception(f"{self.params_str()} with ID {material_id} " + f"already exists")
-            raise ValueError
-
-        # Create a new instance of the Material class material
-        # (start index after pec & free_space)
-        m = MaterialUser(len(grid.materials), material_id)
-        m.se = se
-        m.mr = mr
-        m.sm = sm
-
-        # Set material averaging to False if infinite conductivity, i.e. pec
-        if m.se == float("inf"):
-            m.averagable = False
-
-        m.er = er
-        logger.info(
-            f"{self.grid_name(grid)}Material {m.ID} with eps_r={m.er:g}, "
-            f"sigma={m.se:g} S/m; mu_r={m.mr:g}, sigma*={m.sm:g} Ohm/m "
-            f"created."
-        )
-
-        grid.materials.append(m)
-
-
-class AddDebyeDispersion(UserObjectMulti):
-    """Adds dispersive properties to already defined Material based on a
-        multi-pole Debye formulation.
-
-    Attributes:
-        poles: float required for number of Debye poles.
-        er_delta: tuple required for difference between zero-frequency relative
-                    permittivity and relative permittivity at infinite frequency
-                    for each pole.
-        tau: tuple required for relaxation time (secs) for each pole.
-        material_ids: list required of material ids to apply disperive
-                        properties.
-    """
-
-    def __init__(self, **kwargs):
-        super().__init__(**kwargs)
-        self.order = 10
-        self.hash = "#add_dispersion_debye"
-
-    def create(self, grid, uip):
-        try:
-            poles = self.kwargs["poles"]
-            er_delta = self.kwargs["er_delta"]
-            tau = self.kwargs["tau"]
-            material_ids = self.kwargs["material_ids"]
-        except KeyError:
-            logger.exception(f"{self.params_str()} requires at least four parameters.")
-            raise
-
-        if poles < 0:
-            logger.exception(f"{self.params_str()} requires a positive value " + "for number of poles.")
-            raise ValueError
-
-        # Look up requested materials in existing list of material instances
-        materials = [y for x in material_ids for y in grid.materials if y.ID == x]
-
-        if len(materials) != len(material_ids):
-            notfound = [x for x in material_ids if x not in materials]
-            logger.exception(f"{self.params_str()} material(s) {notfound} do not exist")
-            raise ValueError
-
-        for material in materials:
-            disp_material = DispersiveMaterialUser(material.numID, material.ID)
-            disp_material.er = material.er
-            disp_material.se = material.se
-            disp_material.mr = material.mr
-            disp_material.sm = material.sm
-            disp_material.type = "debye"
-            disp_material.poles = poles
-            disp_material.averagable = False
-            for i in range(poles):
-                if tau[i] > 0:
-                    logger.debug("Not checking if relaxation times are " "greater than time-step.")
-                    disp_material.deltaer.append(er_delta[i])
-                    disp_material.tau.append(tau[i])
-                else:
-                    logger.exception(
-                        f"{self.params_str()} requires positive " + "values for the permittivity difference."
-                    )
-                    raise ValueError
-            if disp_material.poles > config.get_model_config().materials["maxpoles"]:
-                config.get_model_config().materials["maxpoles"] = disp_material.poles
-
-            # Replace original material with newly created DispersiveMaterial
-            grid.materials = [disp_material if mat.numID == material.numID else mat for mat in grid.materials]
-
-            logger.info(
-                f"{self.grid_name(grid)}Debye disperion added to {disp_material.ID} "
-                f"with delta_eps_r={', '.join('%4.2f' % deltaer for deltaer in disp_material.deltaer)}, "
-                f"and tau={', '.join('%4.3e' % tau for tau in disp_material.tau)} secs created."
-            )
-
-
-class AddLorentzDispersion(UserObjectMulti):
-    """Adds dispersive properties to already defined Material based on a
-        multi-pole Lorentz formulation.
-
-    Attributes:
-        poles: float required for number of Lorentz poles.
-        er_delta: tuple required for difference between zero-frequency relative
-                    permittivity and relative permittivity at infinite frequency
-                    for each pole.
-        omega: tuple required for frequency (Hz) for each pole.
-        delta: tuple required for damping coefficient (Hz) for each pole.
-        material_ids: list required of material ids to apply disperive
-                        properties.
-    """
-
-    def __init__(self, **kwargs):
-        super().__init__(**kwargs)
-        self.order = 11
-        self.hash = "#add_dispersion_lorentz"
-
-    def create(self, grid, uip):
-        try:
-            poles = self.kwargs["poles"]
-            er_delta = self.kwargs["er_delta"]
-            omega = self.kwargs["omega"]
-            delta = self.kwargs["delta"]
-            material_ids = self.kwargs["material_ids"]
-        except KeyError:
-            logger.exception(f"{self.params_str()} requires at least five parameters.")
-            raise
-
-        if poles < 0:
-            logger.exception(f"{self.params_str()} requires a positive value " + "for number of poles.")
-            raise ValueError
-
-        # Look up requested materials in existing list of material instances
-        materials = [y for x in material_ids for y in grid.materials if y.ID == x]
-
-        if len(materials) != len(material_ids):
-            notfound = [x for x in material_ids if x not in materials]
-            logger.exception(f"{self.params_str()} material(s) {notfound} do not exist")
-            raise ValueError
-
-        for material in materials:
-            disp_material = DispersiveMaterialUser(material.numID, material.ID)
-            disp_material.er = material.er
-            disp_material.se = material.se
-            disp_material.mr = material.mr
-            disp_material.sm = material.sm
-            disp_material.type = "lorentz"
-            disp_material.poles = poles
-            disp_material.averagable = False
-            for i in range(poles):
-                if er_delta[i] > 0 and omega[i] > grid.dt and delta[i] > grid.dt:
-                    disp_material.deltaer.append(er_delta[i])
-                    disp_material.tau.append(omega[i])
-                    disp_material.alpha.append(delta[i])
-                else:
-                    logger.exception(
-                        f"{self.params_str()} requires positive "
-                        "values for the permittivity difference "
-                        "and frequencies, and associated times "
-                        "that are greater than the time step for "
-                        "the model."
-                    )
-                    raise ValueError
-            if disp_material.poles > config.get_model_config().materials["maxpoles"]:
-                config.get_model_config().materials["maxpoles"] = disp_material.poles
-
-            # Replace original material with newly created DispersiveMaterial
-            grid.materials = [disp_material if mat.numID == material.numID else mat for mat in grid.materials]
-
-            logger.info(
-                f"{self.grid_name(grid)}Lorentz disperion added to {disp_material.ID} "
-                + f"with delta_eps_r={', '.join('%4.2f' % deltaer for deltaer in disp_material.deltaer)}, "
-                + f"omega={', '.join('%4.3e' % omega for omega in disp_material.tau)} secs, "
-                + f"and gamma={', '.join('%4.3e' % delta for delta in disp_material.alpha)} created."
-            )
-
-
-class AddDrudeDispersion(UserObjectMulti):
-    """Adds dispersive properties to already defined Material based on a
-        multi-pole Drude formulation.
-
-    Attributes:
-        poles: float required for number of Drude poles.
-        omega: tuple required for frequency (Hz) for each pole.
-        alpha: tuple required for inverse of relaxation time (secs) for each pole.
-        material_ids: list required of material ids to apply disperive
-                        properties.
-    """
-
-    def __init__(self, **kwargs):
-        super().__init__(**kwargs)
-        self.order = 12
-        self.hash = "#add_dispersion_drude"
-
-    def create(self, grid, uip):
-        try:
-            poles = self.kwargs["poles"]
-            omega = self.kwargs["omega"]
-            alpha = self.kwargs["alpha"]
-            material_ids = self.kwargs["material_ids"]
-        except KeyError:
-            logger.exception(f"{self.params_str()} requires at least four " + "parameters.")
-            raise
-
-        if poles < 0:
-            logger.exception(f"{self.params_str()} requires a positive value " + "for number of poles.")
-            raise ValueError
-
-        # Look up requested materials in existing list of material instances
-        materials = [y for x in material_ids for y in grid.materials if y.ID == x]
-
-        if len(materials) != len(material_ids):
-            notfound = [x for x in material_ids if x not in materials]
-            logger.exception(f"{self.params_str()} material(s) {notfound} do not exist.")
-            raise ValueError
-
-        for material in materials:
-            disp_material = DispersiveMaterialUser(material.numID, material.ID)
-            disp_material.er = material.er
-            disp_material.se = material.se
-            disp_material.mr = material.mr
-            disp_material.sm = material.sm
-            disp_material.type = "drude"
-            disp_material.poles = poles
-            disp_material.averagable = False
-            for i in range(poles):
-                if omega[i] > 0 and alpha[i] > grid.dt:
-                    disp_material.tau.append(omega[i])
-                    disp_material.alpha.append(alpha[i])
-                else:
-                    logger.exception(
-                        f"{self.params_str()} requires positive "
-                        + "values for the frequencies, and "
-                        + "associated times that are greater than "
-                        + "the time step for the model."
-                    )
-                    raise ValueError
-            if disp_material.poles > config.get_model_config().materials["maxpoles"]:
-                config.get_model_config().materials["maxpoles"] = disp_material.poles
-
-            # Replace original material with newly created DispersiveMaterial
-            grid.materials = [disp_material if mat.numID == material.numID else mat for mat in grid.materials]
-
-            logger.info(
-                f"{self.grid_name(grid)}Drude disperion added to {disp_material.ID} "
-                f"with omega={', '.join('%4.3e' % omega for omega in disp_material.tau)} secs, "
-                f"and gamma={', '.join('%4.3e' % alpha for alpha in disp_material.alpha)} secs created."
-            )
-
-
-class SoilPeplinski(UserObjectMulti):
-    """Mixing model for soils proposed by Peplinski et al.
-        (http://dx.doi.org/10.1109/36.387598)
-
-    Attributes:
-        sand_fraction: float required for sand fraction of soil.
-        clay_fraction: float required for clay of soil.
-        bulk_density: float required for bulk density of soil (gm/cm^3).
-        sand_density: float required for density of sand particles in soil (gm/cm^3).
-        water_fraction_lower: float required for lower boundary of volumetric
-                                water fraction of the soil.
-        water_fraction_upper: float required for upper boundary of volumetric
-                                water fraction of the soil.
-        id: string used as identifier for soil.
-    """
-
-    def __init__(self, **kwargs):
-        super().__init__(**kwargs)
-        self.order = 13
-        self.hash = "#soil_peplinski"
-
-    def create(self, grid, uip):
-        try:
-            sand_fraction = self.kwargs["sand_fraction"]
-            clay_fraction = self.kwargs["clay_fraction"]
-            bulk_density = self.kwargs["bulk_density"]
-            sand_density = self.kwargs["sand_density"]
-            water_fraction_lower = self.kwargs["water_fraction_lower"]
-            water_fraction_upper = self.kwargs["water_fraction_upper"]
-            ID = self.kwargs["id"]
-        except KeyError:
-            logger.exception(f"{self.params_str()} requires at exactly seven " + "parameters.")
-            raise
-
-        if sand_fraction < 0:
-            logger.exception(f"{self.params_str()} requires a positive value " + "for the sand fraction.")
-            raise ValueError
-        if clay_fraction < 0:
-            logger.exception(f"{self.params_str()} requires a positive value " + "for the clay fraction.")
-            raise ValueError
-        if bulk_density < 0:
-            logger.exception(f"{self.params_str()} requires a positive value " + "for the bulk density.")
-            raise ValueError
-        if sand_density < 0:
-            logger.exception(f"{self.params_str()} requires a positive value " + "for the sand particle density.")
-            raise ValueError
-        if water_fraction_lower < 0:
-            logger.exception(
-                f"{self.params_str()} requires a positive value " + "for the lower limit of the water volumetric "
-                "fraction."
-            )
-            raise ValueError
-        if water_fraction_upper < 0:
-            logger.exception(
-                f"{self.params_str()} requires a positive value " + "for the upper limit of the water volumetric "
-                "fraction."
-            )
-            raise ValueError
-        if any(x.ID == ID for x in grid.mixingmodels):
-            logger.exception(f"{self.params_str()} with ID {ID} already exists")
-            raise ValueError
-
-        # Create a new instance of the Material class material
-        # (start index after pec & free_space)
-        s = PeplinskiSoilUser(
-            ID, sand_fraction, clay_fraction, bulk_density, sand_density, (water_fraction_lower, water_fraction_upper)
-        )
-
-        logger.info(
-            f"{self.grid_name(grid)}Mixing model (Peplinski) used to "
-            + f"create {s.ID} with sand fraction {s.S:g}, clay fraction "
-            + f"{s.C:g}, bulk density {s.rb:g}g/cm3, sand particle "
-            + f"density {s.rs:g}g/cm3, and water volumetric fraction "
-            + f"{s.mu[0]:g} to {s.mu[1]:g} created."
-        )
-
-        grid.mixingmodels.append(s)
-
-
-class MaterialRange(UserObjectMulti):
-    """Creates varying material properties for stochastic models.
-
-    Attributes:
-        er_lower: float required for lower relative permittivity value.
-        er_upper: float required for upper relative permittivity value.
-        sigma_lower: float required for lower conductivity value.
-        sigma_upper: float required for upper conductivity value.
-        mr_lower: float required for lower relative magnetic permeability value.
-        mr_upper: float required for upper relative magnetic permeability value.
-        ro_lower: float required for lower magnetic loss value.
-        ro_upper: float required for upper magnetic loss value.
-        id: string used as identifier for this variable material.
-    """
-
-    def __init__(self, **kwargs):
-        super().__init__(**kwargs)
-        self.order = 17
-        self.hash = "#material_range"
-
-    def create(self, grid, uip):
-        try:
-            er_lower = self.kwargs["er_lower"]
-            er_upper = self.kwargs["er_upper"]
-            sigma_lower = self.kwargs["sigma_lower"]
-            sigma_upper = self.kwargs["sigma_upper"]
-            mr_lower = self.kwargs["mr_lower"]
-            mr_upper = self.kwargs["mr_upper"]
-            ro_lower = self.kwargs["ro_lower"]
-            ro_upper = self.kwargs["ro_upper"]
-            ID = self.kwargs["id"]
-        except KeyError:
-            logger.exception(f"{self.params_str()} requires at exactly nine " + "parameters.")
-            raise
-
-        if er_lower < 1:
-            logger.exception(
-                f"{self.params_str()} requires a value greater or equal to 1 "
-                + "for the lower range of relative permittivity."
-            )
-            raise ValueError
-        if mr_lower < 1:
-            logger.exception(
-                f"{self.params_str()} requires a value greater or equal to 1 "
-                + "for the lower range of relative magnetic permeability."
-            )
-            raise ValueError
-        if sigma_lower < 0:
-            logger.exception(f"{self.params_str()} requires a positive value " + "for the lower limit of conductivity.")
-            raise ValueError
-        if ro_lower < 0:
-            logger.exception(f"{self.params_str()} requires a positive value " + "for the lower range magnetic loss.")
-            raise ValueError
-        if er_upper < 1:
-            logger.exception(
-                f"{self.params_str()} requires a value greater or equal to 1"
-                + "for the upper range of relative permittivity."
-            )
-            raise ValueError
-        if mr_upper < 1:
-            logger.exception(
-                f"{self.params_str()} requires a value greater or equal to 1"
-                + "for the upper range of relative magnetic permeability"
-            )
-            raise ValueError
-        if sigma_upper < 0:
-            logger.exception(f"{self.params_str()} requires a positive value " + "for the upper range of conductivity.")
-            raise ValueError
-        if ro_upper < 0:
-            logger.exception(
-                f"{self.params_str()} requires a positive value " + "for the upper range of magnetic loss."
-            )
-
-        if any(x.ID == ID for x in grid.mixingmodels):
-            logger.exception(f"{self.params_str()} with ID {ID} already exists")
-            raise ValueError
-
-        s = RangeMaterialUser(
-            ID, (er_lower, er_upper), (sigma_lower, sigma_upper), (mr_lower, mr_upper), (ro_lower, ro_upper)
-        )
-
-        logger.info(
-            f"{self.grid_name(grid)}Material properties used to "
-            + f"create {s.ID} with range(s) {s.er[0]:g} to {s.er[1]:g}, relative permittivity "
-            + f"{s.sig[0]:g} to {s.sig[1]:g}, S/m conductivity, {s.mu[0]:g} to {s.mu[1]:g} relative magnetic permeability "
-            + f"{s.ro[0]:g} to {s.ro[1]:g} Ohm/m magnetic loss, created"
-        )
-
-        grid.mixingmodels.append(s)
-
-
-class MaterialList(UserObjectMulti):
-    """Creates varying material properties for stochastic models.
-
-    Attributes:
-        list_of_materials: list of material IDs
-        id: string used as identifier for this variable material.
-    """
-
-    def __init__(self, **kwargs):
-        super().__init__(**kwargs)
-        self.order = 18
-        self.hash = "#material_list"
-
-    def create(self, grid, uip):
-        try:
-            list_of_materials = self.kwargs["list_of_materials"]
-            ID = self.kwargs["id"]
-        except KeyError:
-            logger.exception(f"{self.params_str()} requires at at least 2 " + "parameters.")
-            raise
-
-        if any(x.ID == ID for x in grid.mixingmodels):
-            logger.exception(f"{self.params_str()} with ID {ID} already exists")
-            raise ValueError
-
-        s = ListMaterialUser(ID, list_of_materials)
-
-        logger.info(
-            f"{self.grid_name(grid)}A list of materials used to " + f"create {s.ID} that includes {s.mat}, created"
-        )
-
-        grid.mixingmodels.append(s)
-
-
-class GeometryView(UserObjectMulti):
-    """Outputs to file(s) information about the geometry (mesh) of model.
-
-    The geometry information is saved in Visual Toolkit (VTK) formats.
-
-    Attributes:
-        p1: tuple required for lower left (x,y,z) coordinates of volume of
-                geometry view in metres.
-        p2: tuple required for upper right (x,y,z) coordinates of volume of
-                geometry view in metres.
-        dl: tuple required for spatial discretisation of geometry view in metres.
-        output_tuple: string required for per-cell 'n' (normal) or per-cell-edge
-                        'f' (fine) geometry views.
-        filename: string required for filename where geometry view will be
-                    stored in the same directory as input file.
-    """
-
-    def __init__(self, **kwargs):
-        super().__init__(**kwargs)
-        self.order = 14
-        self.hash = "#geometry_view"
-
-    def geometry_view_constructor(self, grid, output_type):
-        """Selects appropriate class for geometry view dependent on geometry
-        view type, i.e. normal or fine.
-        """
-
-        if output_type == "n":
-            from .geometry_outputs import GeometryViewVoxels as GeometryViewUser
-        else:
-            from .geometry_outputs import GeometryViewLines as GeometryViewUser
-
-        return GeometryViewUser
-
-    def create(self, grid, uip):
-        try:
-            p1 = self.kwargs["p1"]
-            p2 = self.kwargs["p2"]
-            dl = self.kwargs["dl"]
-            output_type = self.kwargs["output_type"].lower()
-            filename = self.kwargs["filename"]
-        except KeyError:
-            logger.exception(f"{self.params_str()} requires exactly eleven " + "parameters.")
-            raise
-
-        GeometryViewUser = self.geometry_view_constructor(grid, output_type)
-
-        try:
-            p3 = uip.round_to_grid_static_point(p1)
-            p4 = uip.round_to_grid_static_point(p2)
-            p1, p2 = uip.check_box_points(p1, p2, self.params_str())
-        except ValueError:
-            logger.exception(f"{self.params_str()} point is outside the domain.")
-            raise
-        xs, ys, zs = p1
-        xf, yf, zf = p2
-
-        dx, dy, dz = uip.discretise_static_point(dl)
-
-        if dx < 0 or dy < 0 or dz < 0:
-            logger.exception(f"{self.params_str()} the step size should not be " + "less than zero.")
-            raise ValueError
-        if dx > grid.nx or dy > grid.ny or dz > grid.nz:
-            logger.exception(f"{self.params_str()} the step size should be " + "less than the domain size.")
-            raise ValueError
-        if dx < 1 or dy < 1 or dz < 1:
-            logger.exception(
-                f"{self.params_str()} the step size should not " + "be less than the spatial discretisation."
-            )
-            raise ValueError
-        if output_type not in ["n", "f"]:
-            logger.exception(f"{self.params_str()} requires type to be either " + "n (normal) or f (fine).")
-            raise ValueError
-        if output_type == "f" and (dx * grid.dx != grid.dx or dy * grid.dy != grid.dy or dz * grid.dz != grid.dz):
-            logger.exception(
-                f"{self.params_str()} requires the spatial "
-                + "discretisation for the geometry view to be the "
-                + "same as the model for geometry view of "
-                + "type f (fine)"
-            )
-            raise ValueError
-
-        g = GeometryViewUser(xs, ys, zs, xf, yf, zf, dx, dy, dz, filename, grid)
-
-        logger.info(
-            f"{self.grid_name(grid)}Geometry view from {p3[0]:g}m, "
-            + f"{p3[1]:g}m, {p3[2]:g}m, to {p4[0]:g}m, {p4[1]:g}m, "
-            + f"{p4[2]:g}m, discretisation {dx * grid.dx:g}m, "
-            + f"{dy * grid.dy:g}m, {dz * grid.dz:g}m, with filename "
-            + f"base {g.filename} created."
-        )
-
-        grid.geometryviews.append(g)
-
-
-class GeometryObjectsWrite(UserObjectMulti):
-    """Writes geometry generated in a model to file which can be imported into
-        other models.
-
-    Attributes:
-        p1: tuple required for lower left (x,y,z) coordinates of volume of
-                output in metres.
-        p2: tuple required for upper right (x,y,z) coordinates of volume of
-                output in metres.
-        filename: string required for filename where output will be stored in
-                    the same directory as input file.
-    """
-
-    def __init__(self, **kwargs):
-        super().__init__(**kwargs)
-        self.order = 15
-        self.hash = "#geometry_objects_write"
-
-    def create(self, grid, uip):
-        try:
-            p1 = self.kwargs["p1"]
-            p2 = self.kwargs["p2"]
-            basefilename = self.kwargs["filename"]
-        except KeyError:
-            logger.exception(f"{self.params_str()} requires exactly seven " + "parameters.")
-            raise
-
-        p1, p2 = uip.check_box_points(p1, p2, self.params_str())
-        x0, y0, z0 = p1
-        x1, y1, z1 = p2
-
-        g = GeometryObjectsUser(x0, y0, z0, x1, y1, z1, basefilename)
-
-        logger.info(
-            f"Geometry objects in the volume from {p1[0] * grid.dx:g}m, "
-            f"{p1[1] * grid.dy:g}m, {p1[2] * grid.dz:g}m, to "
-            f"{p2[0] * grid.dx:g}m, {p2[1] * grid.dy:g}m, "
-            f"{p2[2] * grid.dz:g}m, will be written to "
-            f"{g.filename_hdf5}, with materials written to "
-            f"{g.filename_materials}"
-        )
-
-        grid.geometryobjectswrite.append(g)
-
-
-class PMLCFS(UserObjectMulti):
-    """Controls parameters that are used to build each order of PML. Default
-        values are set in pml.py
-
-    Attributes:
-        alphascalingprofile: string required for type of scaling to use for
-                                CFS alpha parameter.
-        alphascalingdirection: string required for direction of scaling to use
-                                for CFS alpha parameter.
-        alphamin: float required for minimum value for the CFS alpha parameter.
-        alphamax: float required for maximum value for the CFS alpha parameter.
-        kappascalingprofile: string required for type of scaling to use for
-                                CFS kappa parameter.
-        kappascalingdirection: string required for direction of scaling to use
-                                for CFS kappa parameter.
-        kappamin: float required for minimum value for the CFS kappa parameter.
-        kappamax: float required for maximum value for the CFS kappa parameter.
-        sigmascalingprofile: string required for type of scaling to use for
-                                CFS sigma parameter.
-        sigmascalingdirection: string required for direction of scaling to use
-                                for CFS sigma parameter.
-        sigmamin: float required for minimum value for the CFS sigma parameter.
-        sigmamax: float required for maximum value for the CFS sigma parameter.
-    """
-
-    def __init__(self, **kwargs):
-        super().__init__(**kwargs)
-        self.order = 16
-
-    def create(self, grid, uip):
-        try:
-            alphascalingprofile = self.kwargs["alphascalingprofile"]
-            alphascalingdirection = self.kwargs["alphascalingdirection"]
-            alphamin = self.kwargs["alphamin"]
-            alphamax = self.kwargs["alphamax"]
-            kappascalingprofile = self.kwargs["kappascalingprofile"]
-            kappascalingdirection = self.kwargs["kappascalingdirection"]
-            kappamin = self.kwargs["kappamin"]
-            kappamax = self.kwargs["kappamax"]
-            sigmascalingprofile = self.kwargs["sigmascalingprofile"]
-            sigmascalingdirection = self.kwargs["sigmascalingdirection"]
-            sigmamin = self.kwargs["sigmamin"]
-            sigmamax = self.kwargs["sigmamax"]
-        except KeyError:
-            logger.exception(f"{self.params_str()} requires exactly twelve " + "parameters.")
-            raise
-
-        if (
-            alphascalingprofile not in CFSParameter.scalingprofiles.keys()
-            or kappascalingprofile not in CFSParameter.scalingprofiles.keys()
-            or sigmascalingprofile not in CFSParameter.scalingprofiles.keys()
-        ):
-            logger.exception(
-                f"{self.params_str()} must have scaling type " + f"{','.join(CFSParameter.scalingprofiles.keys())}"
-            )
-            raise ValueError
-        if (
-            alphascalingdirection not in CFSParameter.scalingdirections
-            or kappascalingdirection not in CFSParameter.scalingdirections
-            or sigmascalingdirection not in CFSParameter.scalingdirections
-        ):
-            logger.exception(
-                f"{self.params_str()} must have scaling type " + f"{','.join(CFSParameter.scalingdirections)}"
-            )
-            raise ValueError
-        if (
-            float(alphamin) < 0
-            or float(alphamax) < 0
-            or float(kappamin) < 0
-            or float(kappamax) < 0
-            or float(sigmamin) < 0
-        ):
-            logger.exception(f"{self.params_str()} minimum and maximum scaling " + "values must be greater than zero.")
-            raise ValueError
-        # TODO: Fix handling of kappa for 2nd order PMLs
-        # if float(kappamin) < 1:
-        #     logger.exception(f'{self.params_str()} minimum scaling value for '
-        #                      'kappa must be greater than or equal to one.')
-        #     raise ValueError
-
-        cfsalpha = CFSParameter()
-        cfsalpha.ID = "alpha"
-        cfsalpha.scalingprofile = alphascalingprofile
-        cfsalpha.scalingdirection = alphascalingdirection
-        cfsalpha.min = float(alphamin)
-        cfsalpha.max = float(alphamax)
-        cfskappa = CFSParameter()
-        cfskappa.ID = "kappa"
-        cfskappa.scalingprofile = kappascalingprofile
-        cfskappa.scalingdirection = kappascalingdirection
-        cfskappa.min = float(kappamin)
-        cfskappa.max = float(kappamax)
-        cfssigma = CFSParameter()
-        cfssigma.ID = "sigma"
-        cfssigma.scalingprofile = sigmascalingprofile
-        cfssigma.scalingdirection = sigmascalingdirection
-        cfssigma.min = float(sigmamin)
-        if sigmamax is not None:
-            cfssigma.max = float(sigmamax)
-        cfs = CFS()
-        cfs.alpha = cfsalpha
-        cfs.kappa = cfskappa
-        cfs.sigma = cfssigma
-
-        logger.info(
-            f"PML CFS parameters: alpha (scaling: {cfsalpha.scalingprofile}, "
-            f"scaling direction: {cfsalpha.scalingdirection}, min: "
-            f"{cfsalpha.min:g}, max: {cfsalpha.max:g}), kappa (scaling: "
-            f"{cfskappa.scalingprofile}, scaling direction: "
-            f"{cfskappa.scalingdirection}, min: {cfskappa.min:g}, max: "
-            f"{cfskappa.max:g}), sigma (scaling: {cfssigma.scalingprofile}, "
-            f"scaling direction: {cfssigma.scalingdirection}, min: "
-            f"{cfssigma.min:g}, max: {cfssigma.max:g}) created."
-        )
-
-        grid.pmls["cfs"].append(cfs)
-
-        if len(grid.pmls["cfs"]) > 2:
-            logger.exception(f"{self.params_str()} can only be used up to two " + "times, for up to a 2nd order PML.")
-            raise ValueError
-
-
-class Subgrid(UserObjectMulti):
-    """"""
-
-    def __init__(self, **kwargs):
-        super().__init__(**kwargs)
-        self.children_multiple = []
-        self.children_geometry = []
-
-    def add(self, node):
-        if isinstance(node, UserObjectMulti):
-            self.children_multiple.append(node)
-        elif isinstance(node, UserObjectGeometry):
-            self.children_geometry.append(node)
-        else:
-            logger.exception("This object is unknown to gprMax.")
-            raise ValueError
+# Copyright (C) 2015-2023: The University of Edinburgh, United Kingdom
+#                 Authors: Craig Warren, Antonis Giannopoulos, and John Hartley
+#
+# This file is part of gprMax.
+#
+# gprMax is free software: you can redistribute it and/or modify
+# it under the terms of the GNU General Public License as published by
+# the Free Software Foundation, either version 3 of the License, or
+# (at your option) any later version.
+#
+# gprMax is distributed in the hope that it will be useful,
+# but WITHOUT ANY WARRANTY; without even the implied warranty of
+# MERCHANTABILITY or FITNESS FOR A PARTICULAR PURPOSE.  See the
+# GNU General Public License for more details.
+#
+# You should have received a copy of the GNU General Public License
+# along with gprMax.  If not, see <http://www.gnu.org/licenses/>.
+
+import inspect
+import logging
+
+import numpy as np
+from scipy import interpolate
+
+import gprMax.config as config
+
+from .cmds_geometry.cmds_geometry import UserObjectGeometry, rotate_2point_object, rotate_polarisation
+from .geometry_outputs import GeometryObjects as GeometryObjectsUser
+from .materials import DispersiveMaterial as DispersiveMaterialUser
+from .materials import ListMaterial as ListMaterialUser
+from .materials import Material as MaterialUser
+from .materials import PeplinskiSoil as PeplinskiSoilUser
+from .materials import RangeMaterial as RangeMaterialUser
+from .pml import CFS, CFSParameter
+from .receivers import Rx as RxUser
+from .snapshots import Snapshot as SnapshotUser
+from .sources import HertzianDipole as HertzianDipoleUser
+from .sources import MagneticDipole as MagneticDipoleUser
+from .sources import TransmissionLine as TransmissionLineUser
+from .sources import VoltageSource as VoltageSourceUser
+from .subgrids.grid import SubGridBaseGrid
+from .utilities.utilities import round_value
+from .waveforms import Waveform as WaveformUser
+
+logger = logging.getLogger(__name__)
+
+
+class UserObjectMulti:
+    """Object that can occur multiple times in a model."""
+
+    def __init__(self, **kwargs):
+        self.kwargs = kwargs
+        self.order = None
+        self.hash = None
+        self.autotranslate = True
+        self.do_rotate = False
+
+    def __str__(self):
+        """Readable user string as per hash commands."""
+        s = ""
+        for _, v in self.kwargs.items():
+            if isinstance(v, (tuple, list)):
+                v = " ".join([str(el) for el in v])
+            s += f"{str(v)} "
+
+        return f"{self.hash}: {s[:-1]}"
+
+    def create(self, grid, uip):
+        """Creates object and adds it to grid."""
+        pass
+
+    def rotate(self, axis, angle, origin=None):
+        """Rotates object (specialised for each object)."""
+        pass
+
+    def params_str(self):
+        """Readable string of parameters given to object."""
+        return f"{self.hash}: {str(self.kwargs)}"
+
+    def grid_name(self, grid):
+        """Returns subgrid name for use with logging info. Returns an empty
+        string if the grid is the main grid.
+        """
+
+        if isinstance(grid, SubGridBaseGrid):
+            return f"[{grid.name}] "
+        else:
+            return ""
+
+
+class Waveform(UserObjectMulti):
+    """Specifies waveforms to use with sources in the model.
+
+    Attributes:
+        wave_type: string required to specify waveform type.
+        amp: float to scale maximum amplitude of waveform.
+        freq: float to specify centre frequency (Hz) of waveform.
+        id: string required for identifier of waveform.
+        user_values: optional 1D array of amplitude values to use with
+                        user waveform.
+        user_time: optional 1D array of time values to use with user waveform.
+        kind: optional string or int, see scipy.interpolate.interp1d - https://docs.scipy.org/doc/scipy/reference/generated/scipy.interpolate.interp1d.html#scipy-interpolate-interp1d
+        fill_value: optional array or 'extrapolate', see scipy.interpolate.interp1d - https://docs.scipy.org/doc/scipy/reference/generated/scipy.interpolate.interp1d.html#scipy-interpolate-interp1d
+    """
+
+    def __init__(self, **kwargs):
+        super().__init__(**kwargs)
+        self.order = 1
+        self.hash = "#waveform"
+
+    def create(self, grid, uip):
+        try:
+            wavetype = self.kwargs["wave_type"].lower()
+        except KeyError:
+            logger.exception(
+                f"{self.params_str()} must have one of the " + f"following types {','.join(WaveformUser.types)}."
+            )
+            raise
+        if wavetype not in WaveformUser.types:
+            logger.exception(
+                f"{self.params_str()} must have one of the " + f"following types {','.join(WaveformUser.types)}."
+            )
+            raise ValueError
+
+        if wavetype != "user":
+            try:
+                amp = self.kwargs["amp"]
+                freq = self.kwargs["freq"]
+                ID = self.kwargs["id"]
+            except KeyError:
+                logger.exception(self.params_str() + (" builtin waveforms " "require exactly four parameters."))
+                raise
+            if freq <= 0:
+                logger.exception(
+                    self.params_str() + (" requires an excitation " "frequency value of greater than zero.")
+                )
+                raise ValueError
+            if any(x.ID == ID for x in grid.waveforms):
+                logger.exception(self.params_str() + (f" with ID {ID} already " "exists."))
+                raise ValueError
+
+            w = WaveformUser()
+            w.ID = ID
+            w.type = wavetype
+            w.amp = amp
+            w.freq = freq
+
+            logger.info(
+                self.grid_name(grid)
+                + (
+                    f"Waveform {w.ID} of type "
+                    f"{w.type} with maximum amplitude scaling {w.amp:g}, "
+                    f"frequency {w.freq:g}Hz created."
+                )
+            )
+
+        else:
+            try:
+                uservalues = self.kwargs["user_values"]
+                ID = self.kwargs["id"]
+                fullargspec = inspect.getfullargspec(interpolate.interp1d)
+                kwargs = dict(zip(reversed(fullargspec.args), reversed(fullargspec.defaults)))
+            except KeyError:
+                logger.exception(self.params_str() + (" a user-defined " "waveform requires at least two parameters."))
+                raise
+
+            if "user_time" in self.kwargs:
+                waveformtime = self.kwargs["user_time"]
+            else:
+                waveformtime = np.arange(0, grid.timewindow + grid.dt, grid.dt)
+
+            # Set args for interpolation if given by user
+            if "kind" in self.kwargs:
+                kwargs["kind"] = self.kwargs["kind"]
+            if "fill_value" in self.kwargs:
+                kwargs["fill_value"] = self.kwargs["fill_value"]
+
+            if any(x.ID == ID for x in grid.waveforms):
+                logger.exception(self.params_str() + (f" with ID {ID} already " "exists."))
+                raise ValueError
+
+            w = WaveformUser()
+            w.ID = ID
+            w.type = wavetype
+            w.userfunc = interpolate.interp1d(waveformtime, uservalues, **kwargs)
+
+            logger.info(self.grid_name(grid) + (f"Waveform {w.ID} that is " "user-defined created."))
+
+        grid.waveforms.append(w)
+
+
+class VoltageSource(UserObjectMulti):
+    """Specifies a voltage source at an electric field location.
+
+    Attributes:
+        polarisation: string required for polarisation of the source x, y, z.
+        p1: tuple required for position of source x, y, z.
+        resistance: float required for internal resistance (Ohms) of
+                        voltage source.
+        waveform_id: string required for identifier of waveform used with source.
+        start: float optional to delay start time (secs) of source.
+        stop: float optional to time (secs) to remove source.
+    """
+
+    def __init__(self, **kwargs):
+        super().__init__(**kwargs)
+        self.order = 2
+        self.hash = "#voltage_source"
+
+    def rotate(self, axis, angle, origin=None):
+        """Sets parameters for rotation."""
+        self.axis = axis
+        self.angle = angle
+        self.origin = origin
+        self.do_rotate = True
+
+    def _do_rotate(self, grid):
+        """Performs rotation."""
+        rot_pol_pts, self.kwargs["polarisation"] = rotate_polarisation(
+            self.kwargs["p1"], self.kwargs["polarisation"], self.axis, self.angle, grid
+        )
+        rot_pts = rotate_2point_object(rot_pol_pts, self.axis, self.angle, self.origin)
+        self.kwargs["p1"] = tuple(rot_pts[0, :])
+
+    def create(self, grid, uip):
+        try:
+            p1 = self.kwargs["p1"]
+            polarisation = self.kwargs["polarisation"].lower()
+            resistance = self.kwargs["resistance"]
+            waveform_id = self.kwargs["waveform_id"]
+        except KeyError:
+            logger.exception(self.params_str() + (" requires at least six " "parameters."))
+            raise
+
+        if self.do_rotate:
+            self._do_rotate(grid)
+
+        # Check polarity & position parameters
+        if polarisation not in ("x", "y", "z"):
+            logger.exception(self.params_str() + (" polarisation must be " "x, y, or z."))
+            raise ValueError
+        if "2D TMx" in config.get_model_config().mode and polarisation in [
+            "y",
+            "z",
+        ]:
+            logger.exception(self.params_str() + (" polarisation must be x in " "2D TMx mode."))
+            raise ValueError
+        elif "2D TMy" in config.get_model_config().mode and polarisation in [
+            "x",
+            "z",
+        ]:
+            logger.exception(self.params_str() + (" polarisation must be y in " "2D TMy mode."))
+            raise ValueError
+        elif "2D TMz" in config.get_model_config().mode and polarisation in [
+            "x",
+            "y",
+        ]:
+            logger.exception(self.params_str() + (" polarisation must be z in " "2D TMz mode."))
+            raise ValueError
+
+        xcoord, ycoord, zcoord = uip.check_src_rx_point(p1, self.params_str())
+        p2 = uip.round_to_grid_static_point(p1)
+
+        if resistance < 0:
+            logger.exception(self.params_str() + (" requires a source " "resistance of zero " "or greater."))
+            raise ValueError
+
+        # Check if there is a waveformID in the waveforms list
+        if not any(x.ID == waveform_id for x in grid.waveforms):
+            logger.exception(self.params_str() + (" there is no waveform with " "the identifier " f"{waveform_id}."))
+            raise ValueError
+
+        v = VoltageSourceUser()
+        v.polarisation = polarisation
+        v.xcoord = xcoord
+        v.ycoord = ycoord
+        v.zcoord = zcoord
+        v.ID = v.__class__.__name__ + "(" + str(v.xcoord) + "," + str(v.ycoord) + "," + str(v.zcoord) + ")"
+        v.resistance = resistance
+        v.waveformID = waveform_id
+
+        try:
+            start = self.kwargs["start"]
+            stop = self.kwargs["stop"]
+            # Check source start & source remove time parameters
+            if start < 0:
+                logger.exception(
+                    self.params_str() + (" delay of the initiation " "of the source should not " "be less than zero.")
+                )
+                raise ValueError
+            if stop < 0:
+                logger.exception(self.params_str() + (" time to remove the " "source should not be " "less than zero."))
+                raise ValueError
+            if stop - start <= 0:
+                logger.exception(self.params_str() + (" duration of the source " "should not be zero or " "less."))
+                raise ValueError
+            v.start = start
+            v.stop = min(stop, grid.timewindow)
+            startstop = f" start time {v.start:g} secs, finish time " f"{v.stop:g} secs "
+        except KeyError:
+            v.start = 0
+            v.stop = grid.timewindow
+            startstop = " "
+
+        v.calculate_waveform_values(grid)
+
+        logger.info(
+            f"{self.grid_name(grid)}Voltage source with polarity "
+            f"{v.polarisation} at {p2[0]:g}m, {p2[1]:g}m, {p2[2]:g}m, "
+            f"resistance {v.resistance:.1f} Ohms," + startstop + f"using waveform {v.waveformID} created."
+        )
+
+        grid.voltagesources.append(v)
+
+
+class HertzianDipole(UserObjectMulti):
+    """Specifies a current density term at an electric field location.
+
+    The simplest excitation, often referred to as an additive or soft source.
+
+    Attributes:
+        polarisation: string required for polarisation of the source x, y, z.
+        p1: tuple required for position of source x, y, z.
+        waveform_id: string required for identifier of waveform used with source.
+        start: float optional to delay start time (secs) of source.
+        stop: float optional to time (secs) to remove source.
+    """
+
+    def __init__(self, **kwargs):
+        super().__init__(**kwargs)
+        self.order = 3
+        self.hash = "#hertzian_dipole"
+
+    def rotate(self, axis, angle, origin=None):
+        """Sets parameters for rotation."""
+        self.axis = axis
+        self.angle = angle
+        self.origin = origin
+        self.do_rotate = True
+
+    def _do_rotate(self, grid):
+        """Performs rotation."""
+        rot_pol_pts, self.kwargs["polarisation"] = rotate_polarisation(
+            self.kwargs["p1"], self.kwargs["polarisation"], self.axis, self.angle, grid
+        )
+        rot_pts = rotate_2point_object(rot_pol_pts, self.axis, self.angle, self.origin)
+        self.kwargs["p1"] = tuple(rot_pts[0, :])
+
+    def create(self, grid, uip):
+        try:
+            polarisation = self.kwargs["polarisation"].lower()
+            p1 = self.kwargs["p1"]
+            waveform_id = self.kwargs["waveform_id"]
+        except KeyError:
+            logger.exception(f"{self.params_str()} requires at least 3 parameters.")
+            raise
+
+        if self.do_rotate:
+            self._do_rotate(grid)
+
+        # Check polarity & position parameters
+        if polarisation not in ("x", "y", "z"):
+            logger.exception(self.params_str() + (" polarisation must be " "x, y, or z."))
+            raise ValueError
+        if "2D TMx" in config.get_model_config().mode and polarisation in [
+            "y",
+            "z",
+        ]:
+            logger.exception(self.params_str() + (" polarisation must be x in " "2D TMx mode."))
+            raise ValueError
+        elif "2D TMy" in config.get_model_config().mode and polarisation in [
+            "x",
+            "z",
+        ]:
+            logger.exception(self.params_str() + (" polarisation must be y in " "2D TMy mode."))
+            raise ValueError
+        elif "2D TMz" in config.get_model_config().mode and polarisation in [
+            "x",
+            "y",
+        ]:
+            logger.exception(self.params_str() + (" polarisation must be z in " "2D TMz mode."))
+            raise ValueError
+
+        xcoord, ycoord, zcoord = uip.check_src_rx_point(p1, self.params_str())
+        p2 = uip.round_to_grid_static_point(p1)
+
+        # Check if there is a waveformID in the waveforms list
+        if all(x.ID == waveform_id for x in grid.waveforms):
+            logger.exception(f"{self.params_str()} there is no waveform " + f"with the identifier {waveform_id}.")
+            raise ValueError
+
+        h = HertzianDipoleUser()
+        h.polarisation = polarisation
+
+        # Set length of dipole to grid size in polarisation direction
+        if h.polarisation == "x":
+            h.dl = grid.dx
+        elif h.polarisation == "y":
+            h.dl = grid.dy
+        elif h.polarisation == "z":
+            h.dl = grid.dz
+
+        h.xcoord = xcoord
+        h.ycoord = ycoord
+        h.zcoord = zcoord
+        h.xcoordorigin = xcoord
+        h.ycoordorigin = ycoord
+        h.zcoordorigin = zcoord
+        h.ID = f"{h.__class__.__name__}({str(h.xcoord)},{str(h.ycoord)},{str(h.zcoord)})"
+        h.waveformID = waveform_id
+
+        try:
+            # Check source start & source remove time parameters
+            start = self.kwargs["start"]
+            stop = self.kwargs["stop"]
+            if start < 0:
+                logger.exception(
+                    f"{self.params_str()} delay of the initiation of the " + f"source should not be less than zero."
+                )
+                raise ValueError
+            if stop < 0:
+                logger.exception(f"{self.params_str()} time to remove the source " + f"should not be less than zero.")
+                raise ValueError
+            if stop - start <= 0:
+                logger.exception(f"{self.params_str()} duration of the source should not be zero or less.")
+                raise ValueError
+            h.start = start
+            h.stop = min(stop, grid.timewindow)
+            startstop = f" start time {h.start:g} secs, finish time " f"{h.stop:g} secs "
+        except KeyError:
+            h.start = 0
+            h.stop = grid.timewindow
+            startstop = " "
+
+        h.calculate_waveform_values(grid)
+
+        if config.get_model_config().mode == "2D":
+            logger.info(
+                f"{self.grid_name(grid)}Hertzian dipole is a line "
+                + f"source in 2D with polarity {h.polarisation} at "
+                + f"{p2[0]:g}m, {p2[1]:g}m, {p2[2]:g}m,"
+                + startstop
+                + f"using waveform {h.waveformID} created."
+            )
+        else:
+            logger.info(
+                f"{self.grid_name(grid)}Hertzian dipole with "
+                + f"polarity {h.polarisation} at {p2[0]:g}m, "
+                + f"{p2[1]:g}m, {p2[2]:g}m,"
+                + startstop
+                + f"using waveform {h.waveformID} created."
+            )
+
+        grid.hertziandipoles.append(h)
+
+
+class MagneticDipole(UserObjectMulti):
+    """Simulates an infinitesimal magnetic dipole.
+
+    Often referred to as an additive or soft source.
+
+    Attributes:
+        polarisation: string required for polarisation of the source x, y, z.
+        p1: tuple required for position of source x, y, z.
+        waveform_id: string required for identifier of waveform used with source.
+        start: float optional to delay start time (secs) of source.
+        stop: float optional to time (secs) to remove source.
+    """
+
+    def __init__(self, **kwargs):
+        super().__init__(**kwargs)
+        self.order = 4
+        self.hash = "#magnetic_dipole"
+
+    def rotate(self, axis, angle, origin=None):
+        """Sets parameters for rotation."""
+        self.axis = axis
+        self.angle = angle
+        self.origin = origin
+        self.do_rotate = True
+
+    def _do_rotate(self, grid):
+        """Performs rotation."""
+        rot_pol_pts, self.kwargs["polarisation"] = rotate_polarisation(
+            self.kwargs["p1"], self.kwargs["polarisation"], self.axis, self.angle, grid
+        )
+        rot_pts = rotate_2point_object(rot_pol_pts, self.axis, self.angle, self.origin)
+        self.kwargs["p1"] = tuple(rot_pts[0, :])
+
+    def create(self, grid, uip):
+        try:
+            polarisation = self.kwargs["polarisation"].lower()
+            p1 = self.kwargs["p1"]
+            waveform_id = self.kwargs["waveform_id"]
+        except KeyError:
+            logger.exception(f"{self.params_str()} requires at least five parameters.")
+            raise
+
+        if self.do_rotate:
+            self._do_rotate(grid)
+
+        # Check polarity & position parameters
+        if polarisation not in ("x", "y", "z"):
+            logger.exception(self.params_str() + (" polarisation must be " "x, y, or z."))
+            raise ValueError
+        if "2D TMx" in config.get_model_config().mode and polarisation in [
+            "y",
+            "z",
+        ]:
+            logger.exception(self.params_str() + (" polarisation must be x in " "2D TMx mode."))
+            raise ValueError
+        elif "2D TMy" in config.get_model_config().mode and polarisation in [
+            "x",
+            "z",
+        ]:
+            logger.exception(self.params_str() + (" polarisation must be y in " "2D TMy mode."))
+            raise ValueError
+        elif "2D TMz" in config.get_model_config().mode and polarisation in [
+            "x",
+            "y",
+        ]:
+            logger.exception(self.params_str() + (" polarisation must be z in " "2D TMz mode."))
+            raise ValueError
+
+        xcoord, ycoord, zcoord = uip.check_src_rx_point(p1, self.params_str())
+        p2 = uip.round_to_grid_static_point(p1)
+
+        # Check if there is a waveformID in the waveforms list
+        if all(x.ID == waveform_id for x in grid.waveforms):
+            logger.exception(f"{self.params_str()} there is no waveform " + f"with the identifier {waveform_id}.")
+            raise ValueError
+
+        m = MagneticDipoleUser()
+        m.polarisation = polarisation
+        m.xcoord = xcoord
+        m.ycoord = ycoord
+        m.zcoord = zcoord
+        m.xcoordorigin = xcoord
+        m.ycoordorigin = ycoord
+        m.zcoordorigin = zcoord
+        m.ID = m.__class__.__name__ + "(" + str(m.xcoord) + "," + str(m.ycoord) + "," + str(m.zcoord) + ")"
+        m.waveformID = waveform_id
+
+        try:
+            # Check source start & source remove time parameters
+            start = self.kwargs["start"]
+            stop = self.kwargs["stop"]
+            if start < 0:
+                logger.exception(
+                    self.params_str() + (" delay of the initiation " "of the source should not " "be less than zero.")
+                )
+                raise ValueError
+            if stop < 0:
+                logger.exception(self.params_str() + (" time to remove the " "source should not be " "less than zero."))
+                raise ValueError
+            if stop - start <= 0:
+                logger.exception(self.params_str() + (" duration of the source " "should not be zero or " "less."))
+                raise ValueError
+            m.start = start
+            m.stop = min(stop, grid.timewindow)
+            startstop = f" start time {m.start:g} secs, " f"finish time {m.stop:g} secs "
+        except KeyError:
+            m.start = 0
+            m.stop = grid.timewindow
+            startstop = " "
+
+        m.calculate_waveform_values(grid)
+
+        logger.info(
+            f"{self.grid_name(grid)}Magnetic dipole with polarity "
+            + f"{m.polarisation} at {p2[0]:g}m, {p2[1]:g}m, {p2[2]:g}m,"
+            + startstop
+            + f"using waveform {m.waveformID} created."
+        )
+
+        grid.magneticdipoles.append(m)
+
+
+class TransmissionLine(UserObjectMulti):
+    """Specifies a one-dimensional transmission line model at an electric
+        field location.
+
+    Attributes:
+        polarisation: string required for polarisation of the source x, y, z.
+        p1: tuple required for position of source x, y, z.
+        resistance: float required for internal resistance (Ohms) of
+                        voltage source.
+        waveform_id: string required for identifier of waveform used with source.
+        start: float optional to delay start time (secs) of source.
+        stop: float optional to time (secs) to remove source.
+    """
+
+    def __init__(self, **kwargs):
+        super().__init__(**kwargs)
+        self.order = 5
+        self.hash = "#transmission_line"
+
+    def rotate(self, axis, angle, origin=None):
+        """Sets parameters for rotation."""
+        self.axis = axis
+        self.angle = angle
+        self.origin = origin
+        self.do_rotate = True
+
+    def _do_rotate(self, grid):
+        """Performs rotation."""
+        rot_pol_pts, self.kwargs["polarisation"] = rotate_polarisation(
+            self.kwargs["p1"], self.kwargs["polarisation"], self.axis, self.angle, grid
+        )
+        rot_pts = rotate_2point_object(rot_pol_pts, self.axis, self.angle, self.origin)
+        self.kwargs["p1"] = tuple(rot_pts[0, :])
+
+    def create(self, grid, uip):
+        try:
+            polarisation = self.kwargs["polarisation"].lower()
+            p1 = self.kwargs["p1"]
+            waveform_id = self.kwargs["waveform_id"]
+            resistance = self.kwargs["resistance"]
+        except KeyError:
+            logger.exception(f"{self.params_str()} requires at least six parameters.")
+            raise
+
+        if self.do_rotate:
+            self._do_rotate(grid)
+
+        # Warn about using a transmission line on GPU
+        if config.sim_config.general["solver"] in ["cuda", "opencl"]:
+            logger.exception(
+                f"{self.params_str()} cannot currently be used "
+                + "with the CUDA or OpenCL-based solver. Consider "
+                + "using a #voltage_source instead."
+            )
+            raise ValueError
+
+        # Check polarity & position parameters
+        if polarisation not in ("x", "y", "z"):
+            logger.exception(self.params_str() + (" polarisation must be " "x, y, or z."))
+            raise ValueError
+        if "2D TMx" in config.get_model_config().mode and polarisation in [
+            "y",
+            "z",
+        ]:
+            logger.exception(self.params_str() + (" polarisation must be x in " "2D TMx mode."))
+            raise ValueError
+        elif "2D TMy" in config.get_model_config().mode and polarisation in [
+            "x",
+            "z",
+        ]:
+            logger.exception(self.params_str() + (" polarisation must be y in " "2D TMy mode."))
+            raise ValueError
+        elif "2D TMz" in config.get_model_config().mode and polarisation in [
+            "x",
+            "y",
+        ]:
+            logger.exception(self.params_str() + (" polarisation must be z in " "2D TMz mode."))
+            raise ValueError
+
+        xcoord, ycoord, zcoord = uip.check_src_rx_point(p1, self.params_str())
+        p2 = uip.round_to_grid_static_point(p1)
+
+        if resistance <= 0 or resistance >= config.sim_config.em_consts["z0"]:
+            logger.exception(
+                f"{self.params_str()} requires a resistance "
+                + "greater than zero and less than the impedance "
+                + "of free space, i.e. 376.73 Ohms."
+            )
+            raise ValueError
+
+        # Check if there is a waveformID in the waveforms list
+        if not any(x.ID == waveform_id for x in grid.waveforms):
+            logger.exception(f"{self.params_str()} there is no waveform " + f"with the identifier {waveform_id}.")
+            raise ValueError
+
+        t = TransmissionLineUser(grid)
+        t.polarisation = polarisation
+        t.xcoord = xcoord
+        t.ycoord = ycoord
+        t.zcoord = zcoord
+        t.ID = t.__class__.__name__ + "(" + str(t.xcoord) + "," + str(t.ycoord) + "," + str(t.zcoord) + ")"
+        t.resistance = resistance
+        t.waveformID = waveform_id
+
+        try:
+            # Check source start & source remove time parameters
+            start = self.kwargs["start"]
+            stop = self.kwargs["stop"]
+            if start < 0:
+                logger.exception(
+                    self.params_str() + (" delay of the initiation " "of the source should not " "be less than zero.")
+                )
+                raise ValueError
+            if stop < 0:
+                logger.exception(self.params_str() + (" time to remove the " "source should not be " "less than zero."))
+                raise ValueError
+            if stop - start <= 0:
+                logger.exception(self.params_str() + (" duration of the source " "should not be zero or " "less."))
+                raise ValueError
+            t.start = start
+            t.stop = min(stop, grid.timewindow)
+            startstop = f" start time {t.start:g} secs, finish time " + f"{t.stop:g} secs "
+        except KeyError:
+            t.start = 0
+            t.stop = grid.timewindow
+            startstop = " "
+
+        t.calculate_waveform_values(grid)
+        t.calculate_incident_V_I(grid)
+
+        logger.info(
+            f"{self.grid_name(grid)}Transmission line with polarity "
+            + f"{t.polarisation} at {p2[0]:g}m, {p2[1]:g}m, "
+            + f"{p2[2]:g}m, resistance {t.resistance:.1f} Ohms,"
+            + startstop
+            + f"using waveform {t.waveformID} created."
+        )
+
+        grid.transmissionlines.append(t)
+
+
+class Rx(UserObjectMulti):
+    """Specifies output points in the model.
+
+    These are locations where the values of the electric and magnetic field
+    components over the numberof iterations of the model will be saved to file.
+
+    Attributes:
+        p1: tuple required for position of receiver x, y, z.
+        id: optional string used as identifier for receiver.
+        outputs: optional list of outputs for receiver. It can be any
+                    selection from Ex, Ey, Ez, Hx, Hy, Hz, Ix, Iy, or Iz.
+    """
+
+    def __init__(self, **kwargs):
+        super().__init__(**kwargs)
+        self.order = 6
+        self.hash = "#rx"
+        self.constructor = RxUser
+
+    def rotate(self, axis, angle, origin=None):
+        """Sets parameters for rotation."""
+        self.axis = axis
+        self.angle = angle
+        self.origin = origin
+        self.do_rotate = True
+
+    def _do_rotate(self, G):
+        """Performs rotation."""
+        new_pt = (self.kwargs["p1"][0] + G.dx, self.kwargs["p1"][1] + G.dy, self.kwargs["p1"][2] + G.dz)
+        pts = np.array([self.kwargs["p1"], new_pt])
+        rot_pts = rotate_2point_object(pts, self.axis, self.angle, self.origin)
+        self.kwargs["p1"] = tuple(rot_pts[0, :])
+
+        # If specific field components are specified, set to output all components
+        try:
+            self.kwargs["id"]
+            self.kwargs["outputs"]
+            rxargs = dict(self.kwargs)
+            del rxargs["outputs"]
+            self.kwargs = rxargs
+        except KeyError:
+            pass
+
+    def create(self, grid, uip):
+        try:
+            p1 = self.kwargs["p1"]
+        except KeyError:
+            logger.exception(self.params_str())
+            raise
+
+        if self.do_rotate:
+            self._do_rotate(grid)
+
+        p = uip.check_src_rx_point(p1, self.params_str())
+        p2 = uip.round_to_grid_static_point(p1)
+
+        r = self.constructor()
+        r.xcoord, r.ycoord, r.zcoord = p
+        r.xcoordorigin, r.ycoordorigin, r.zcoordorigin = p
+
+        try:
+            r.ID = self.kwargs["id"]
+            outputs = [self.kwargs["outputs"]]
+        except KeyError:
+            # If no ID or outputs are specified, use default
+            r.ID = f"{r.__class__.__name__}({str(r.xcoord)},{str(r.ycoord)},{str(r.zcoord)})"
+            for key in RxUser.defaultoutputs:
+                r.outputs[key] = np.zeros(grid.iterations, dtype=config.sim_config.dtypes["float_or_double"])
+        else:
+            outputs.sort()
+            # Get allowable outputs
+            if config.sim_config.general["solver"] in ["cuda", "opencl"]:
+                allowableoutputs = RxUser.allowableoutputs_dev
+            else:
+                allowableoutputs = RxUser.allowableoutputs
+            # Check and add field output names
+            for field in outputs:
+                if field in allowableoutputs:
+                    r.outputs[field] = np.zeros(grid.iterations, dtype=config.sim_config.dtypes["float_or_double"])
+                else:
+                    logger.exception(
+                        f"{self.params_str()} contains an output "
+                        f"type that is not allowable. Allowable "
+                        f"outputs in current context are "
+                        f"{allowableoutputs}."
+                    )
+                    raise ValueError
+
+        logger.info(
+            f"{self.grid_name(grid)}Receiver at {p2[0]:g}m, {p2[1]:g}m, "
+            f"{p2[2]:g}m with output component(s) "
+            f"{', '.join(r.outputs)} created."
+        )
+
+        grid.rxs.append(r)
+
+        return r
+
+
+class RxArray(UserObjectMulti):
+    """Defines multiple output points in the model.
+
+    Attributes:
+        p1: tuple required for position of first receiver x, y, z.
+        p2: tuple required for position of last receiver x, y, z.
+        dl: tuple required for receiver spacing dx, dy, dz.
+    """
+
+    def __init__(self, **kwargs):
+        super().__init__(**kwargs)
+        self.order = 7
+        self.hash = "#rx_array"
+
+    def create(self, grid, uip):
+        try:
+            p1 = self.kwargs["p1"]
+            p2 = self.kwargs["p2"]
+            dl = self.kwargs["dl"]
+        except KeyError:
+            logger.exception(f"{self.params_str()} requires exactly 9 parameters")
+            raise
+
+        xs, ys, zs = uip.check_src_rx_point(p1, self.params_str(), "lower")
+        xf, yf, zf = uip.check_src_rx_point(p2, self.params_str(), "upper")
+        p3 = uip.round_to_grid_static_point(p1)
+        p4 = uip.round_to_grid_static_point(p2)
+        dx, dy, dz = uip.discretise_point(dl)
+
+        if xs > xf or ys > yf or zs > zf:
+            logger.exception(
+                f"{self.params_str()} the lower coordinates " + "should be less than the upper coordinates."
+            )
+            raise ValueError
+        if dx < 0 or dy < 0 or dz < 0:
+            logger.exception(f"{self.params_str()} the step size should not " + "be less than zero.")
+            raise ValueError
+        if dx < 1:
+            if dx == 0:
+                dx = 1
+            else:
+                logger.exception(
+                    f"{self.params_str()} the step size should " + "not be less than the spatial discretisation."
+                )
+                raise ValueError
+        if dy < 1:
+            if dy == 0:
+                dy = 1
+            else:
+                logger.exception(
+                    f"{self.params_str()} the step size should " + "not be less than the spatial discretisation."
+                )
+                raise ValueError
+        if dz < 1:
+            if dz == 0:
+                dz = 1
+            else:
+                logger.exception(
+                    f"{self.params_str()} the step size should " + "not be less than the spatial discretisation."
+                )
+                raise ValueError
+
+        logger.info(
+            f"{self.grid_name(grid)}Receiver array "
+            f"{p3[0]:g}m, {p3[1]:g}m, {p3[2]:g}m, to "
+            f"{p4[0]:g}m, {p4[1]:g}m, {p4[2]:g}m with steps "
+            f"{dx * grid.dx:g}m, {dy * grid.dy:g}m, {dz * grid.dz:g}m"
+        )
+
+        for x in range(xs, xf + 1, dx):
+            for y in range(ys, yf + 1, dy):
+                for z in range(zs, zf + 1, dz):
+                    r = RxUser()
+                    r.xcoord = x
+                    r.ycoord = y
+                    r.zcoord = z
+                    r.xcoordorigin = x
+                    r.ycoordorigin = y
+                    r.zcoordorigin = z
+                    # Point relative to main grid
+                    p5 = np.array([x, y, z])
+                    p5 = uip.descretised_to_continuous(p5)
+                    p5 = uip.round_to_grid_static_point(p5)
+                    r.ID = f"{r.__class__.__name__}({str(x)},{str(y)},{str(z)})"
+                    for key in RxUser.defaultoutputs:
+                        r.outputs[key] = np.zeros(grid.iterations, dtype=config.sim_config.dtypes["float_or_double"])
+                    logger.info(
+                        f"  Receiver at {p5[0]:g}m, {p5[1]:g}m, "
+                        f"{p5[2]:g}m with output component(s) "
+                        f"{', '.join(r.outputs)} created."
+                    )
+                    grid.rxs.append(r)
+
+
+class Snapshot(UserObjectMulti):
+    """Obtains information about the electromagnetic fields within a volume
+        of the model at a given time instant.
+
+    Attributes:
+        p1: tuple required to specify lower left (x,y,z) coordinates of volume
+                of snapshot in metres.
+        p2: tuple required to specify upper right (x,y,z) coordinates of volume
+                of snapshot in metres.
+        dl: tuple require to specify spatial discretisation of the snapshot
+                in metres.
+        filename: string required for name of the file to store snapshot.
+        time/iterations: either a float for time or an int for iterations
+                            must be specified for point in time at which the
+                            snapshot will be taken.
+        fileext: optional string to indicate type for snapshot file, either
+                            '.vti' (default) or '.h5'
+        outputs: optional list of outputs for receiver. It can be any
+                    selection from Ex, Ey, Ez, Hx, Hy, or Hz.
+    """
+
+    def __init__(self, **kwargs):
+        super().__init__(**kwargs)
+        self.order = 8
+        self.hash = "#snapshot"
+
+    def create(self, grid, uip):
+        if isinstance(grid, SubGridBaseGrid):
+            logger.exception(f"{self.params_str()} do not add snapshots to subgrids.")
+            raise ValueError
+        try:
+            p1 = self.kwargs["p1"]
+            p2 = self.kwargs["p2"]
+            dl = self.kwargs["dl"]
+            filename = self.kwargs["filename"]
+        except KeyError:
+            logger.exception(f"{self.params_str()} requires exactly 11 parameters.")
+            raise
+
+        try:
+            p3 = uip.round_to_grid_static_point(p1)
+            p4 = uip.round_to_grid_static_point(p2)
+            p1, p2 = uip.check_box_points(p1, p2, self.params_str())
+        except ValueError:
+            logger.exception(f"{self.params_str()} point is outside the domain.")
+            raise
+        xs, ys, zs = p1
+        xf, yf, zf = p2
+
+        dx, dy, dz = uip.discretise_static_point(dl)
+
+        # If number of iterations given
+        try:
+            iterations = self.kwargs["iterations"]
+        # If real floating point value given
+        except KeyError:
+            try:
+                time = self.kwargs["time"]
+            except KeyError:
+                logger.exception(f"{self.params_str()} requires exactly 5 parameters.")
+                raise
+            if time > 0:
+                iterations = round_value((time / grid.dt)) + 1
+            else:
+                logger.exception(f"{self.params_str()} time value must be " + "greater than zero.")
+                raise ValueError
+
+        try:
+            fileext = self.kwargs["fileext"]
+            if fileext not in SnapshotUser.fileexts:
+                logger.exception(
+                    f"'{fileext}' is not a valid format for a "
+                    "snapshot file. Valid options are: "
+                    f"{' '.join(SnapshotUser.fileexts)}."
+                )
+                raise ValueError
+        except KeyError:
+            fileext = SnapshotUser.fileexts[0]
+
+        try:
+            tmp = self.kwargs["outputs"]
+            outputs = dict.fromkeys(SnapshotUser.allowableoutputs, False)
+            # Check and set output names
+            for output in tmp:
+                if output not in SnapshotUser.allowableoutputs.keys():
+                    logger.exception(
+                        f"{self.params_str()} contains an output "
+                        f"type that is not allowable. Allowable "
+                        f"outputs in current context are "
+                        f"{', '.join(SnapshotUser.allowableoutputs.keys())}."
+                    )
+                    raise ValueError
+                else:
+                    outputs[output] = True
+        except KeyError:
+            # If outputs are not specified, use default
+            outputs = dict.fromkeys(SnapshotUser.allowableoutputs, True)
+
+        if dx < 0 or dy < 0 or dz < 0:
+            logger.exception(f"{self.params_str()} the step size should not " + "be less than zero.")
+            raise ValueError
+        if dx < 1 or dy < 1 or dz < 1:
+            logger.exception(
+                f"{self.params_str()} the step size should not " + "be less than the spatial discretisation."
+            )
+            raise ValueError
+        if iterations <= 0 or iterations > grid.iterations:
+            logger.exception(f"{self.params_str()} time value is not valid.")
+            raise ValueError
+
+        s = SnapshotUser(xs, ys, zs, xf, yf, zf, dx, dy, dz, iterations, filename, fileext=fileext, outputs=outputs)
+
+        logger.info(
+            f"Snapshot from {p3[0]:g}m, {p3[1]:g}m, {p3[2]:g}m, to "
+            f"{p4[0]:g}m, {p4[1]:g}m, {p4[2]:g}m, discretisation "
+            f"{dx * grid.dx:g}m, {dy * grid.dy:g}m, {dz * grid.dz:g}m, "
+            f"at {s.time * grid.dt:g} secs with field outputs "
+            f"{', '.join([k for k, v in outputs.items() if v])} and "
+            f"filename {s.filename}{s.fileext} will be created."
+        )
+
+        grid.snapshots.append(s)
+
+
+class Material(UserObjectMulti):
+    """Specifies a material in the model described by a set of constitutive
+        parameters.
+
+    Attributes:
+        er: float required for the relative electric permittivity.
+        se: float required for the electric conductivity (Siemens/metre).
+        mr: float required for the relative magnetic permeability.
+        sm: float required for the magnetic loss.
+        id: string used as identifier for material.
+    """
+
+    def __init__(self, **kwargs):
+        super().__init__(**kwargs)
+        self.order = 9
+        self.hash = "#material"
+
+    def create(self, grid, uip):
+        try:
+            er = self.kwargs["er"]
+            se = self.kwargs["se"]
+            mr = self.kwargs["mr"]
+            sm = self.kwargs["sm"]
+            material_id = self.kwargs["id"]
+        except KeyError:
+            logger.exception(f"{self.params_str()} requires exactly five parameters.")
+            raise
+
+        if er < 1:
+            logger.exception(
+                f"{self.params_str()} requires a positive value of " + f"one or greater for static (DC) permittivity."
+            )
+            raise ValueError
+        if se != "inf":
+            se = float(se)
+            if se < 0:
+                logger.exception(f"{self.params_str()} requires a positive " + f"value for electric conductivity.")
+                raise ValueError
+        else:
+            se = float("inf")
+        if mr < 1:
+            logger.exception(
+                f"{self.params_str()} requires a positive value of " + f"one or greater for magnetic permeability."
+            )
+            raise ValueError
+        if sm < 0:
+            logger.exception(f"{self.params_str()} requires a positive value " + f"for magnetic loss.")
+            raise ValueError
+        if any(x.ID == material_id for x in grid.materials):
+            logger.exception(f"{self.params_str()} with ID {material_id} " + f"already exists")
+            raise ValueError
+
+        # Create a new instance of the Material class material
+        # (start index after pec & free_space)
+        m = MaterialUser(len(grid.materials), material_id)
+        m.se = se
+        m.mr = mr
+        m.sm = sm
+
+        # Set material averaging to False if infinite conductivity, i.e. pec
+        if m.se == float("inf"):
+            m.averagable = False
+
+        m.er = er
+        logger.info(
+            f"{self.grid_name(grid)}Material {m.ID} with eps_r={m.er:g}, "
+            f"sigma={m.se:g} S/m; mu_r={m.mr:g}, sigma*={m.sm:g} Ohm/m "
+            f"created."
+        )
+
+        grid.materials.append(m)
+
+
+class AddDebyeDispersion(UserObjectMulti):
+    """Adds dispersive properties to already defined Material based on a
+        multi-pole Debye formulation.
+
+    Attributes:
+        poles: float required for number of Debye poles.
+        er_delta: tuple required for difference between zero-frequency relative
+                    permittivity and relative permittivity at infinite frequency
+                    for each pole.
+        tau: tuple required for relaxation time (secs) for each pole.
+        material_ids: list required of material ids to apply disperive
+                        properties.
+    """
+
+    def __init__(self, **kwargs):
+        super().__init__(**kwargs)
+        self.order = 10
+        self.hash = "#add_dispersion_debye"
+
+    def create(self, grid, uip):
+        try:
+            poles = self.kwargs["poles"]
+            er_delta = self.kwargs["er_delta"]
+            tau = self.kwargs["tau"]
+            material_ids = self.kwargs["material_ids"]
+        except KeyError:
+            logger.exception(f"{self.params_str()} requires at least four parameters.")
+            raise
+
+        if poles < 0:
+            logger.exception(f"{self.params_str()} requires a positive value " + "for number of poles.")
+            raise ValueError
+
+        # Look up requested materials in existing list of material instances
+        materials = [y for x in material_ids for y in grid.materials if y.ID == x]
+
+        if len(materials) != len(material_ids):
+            notfound = [x for x in material_ids if x not in materials]
+            logger.exception(f"{self.params_str()} material(s) {notfound} do not exist")
+            raise ValueError
+
+        for material in materials:
+            disp_material = DispersiveMaterialUser(material.numID, material.ID)
+            disp_material.er = material.er
+            disp_material.se = material.se
+            disp_material.mr = material.mr
+            disp_material.sm = material.sm
+            disp_material.type = "debye"
+            disp_material.poles = poles
+            disp_material.averagable = False
+            for i in range(poles):
+                if tau[i] > 0:
+                    logger.debug("Not checking if relaxation times are " "greater than time-step.")
+                    disp_material.deltaer.append(er_delta[i])
+                    disp_material.tau.append(tau[i])
+                else:
+                    logger.exception(
+                        f"{self.params_str()} requires positive " + "values for the permittivity difference."
+                    )
+                    raise ValueError
+            if disp_material.poles > config.get_model_config().materials["maxpoles"]:
+                config.get_model_config().materials["maxpoles"] = disp_material.poles
+
+            # Replace original material with newly created DispersiveMaterial
+            grid.materials = [disp_material if mat.numID == material.numID else mat for mat in grid.materials]
+
+            logger.info(
+                f"{self.grid_name(grid)}Debye disperion added to {disp_material.ID} "
+                f"with delta_eps_r={', '.join('%4.2f' % deltaer for deltaer in disp_material.deltaer)}, "
+                f"and tau={', '.join('%4.3e' % tau for tau in disp_material.tau)} secs created."
+            )
+
+
+class AddLorentzDispersion(UserObjectMulti):
+    """Adds dispersive properties to already defined Material based on a
+        multi-pole Lorentz formulation.
+
+    Attributes:
+        poles: float required for number of Lorentz poles.
+        er_delta: tuple required for difference between zero-frequency relative
+                    permittivity and relative permittivity at infinite frequency
+                    for each pole.
+        omega: tuple required for frequency (Hz) for each pole.
+        delta: tuple required for damping coefficient (Hz) for each pole.
+        material_ids: list required of material ids to apply disperive
+                        properties.
+    """
+
+    def __init__(self, **kwargs):
+        super().__init__(**kwargs)
+        self.order = 11
+        self.hash = "#add_dispersion_lorentz"
+
+    def create(self, grid, uip):
+        try:
+            poles = self.kwargs["poles"]
+            er_delta = self.kwargs["er_delta"]
+            omega = self.kwargs["omega"]
+            delta = self.kwargs["delta"]
+            material_ids = self.kwargs["material_ids"]
+        except KeyError:
+            logger.exception(f"{self.params_str()} requires at least five parameters.")
+            raise
+
+        if poles < 0:
+            logger.exception(f"{self.params_str()} requires a positive value " + "for number of poles.")
+            raise ValueError
+
+        # Look up requested materials in existing list of material instances
+        materials = [y for x in material_ids for y in grid.materials if y.ID == x]
+
+        if len(materials) != len(material_ids):
+            notfound = [x for x in material_ids if x not in materials]
+            logger.exception(f"{self.params_str()} material(s) {notfound} do not exist")
+            raise ValueError
+
+        for material in materials:
+            disp_material = DispersiveMaterialUser(material.numID, material.ID)
+            disp_material.er = material.er
+            disp_material.se = material.se
+            disp_material.mr = material.mr
+            disp_material.sm = material.sm
+            disp_material.type = "lorentz"
+            disp_material.poles = poles
+            disp_material.averagable = False
+            for i in range(poles):
+                if er_delta[i] > 0 and omega[i] > grid.dt and delta[i] > grid.dt:
+                    disp_material.deltaer.append(er_delta[i])
+                    disp_material.tau.append(omega[i])
+                    disp_material.alpha.append(delta[i])
+                else:
+                    logger.exception(
+                        f"{self.params_str()} requires positive "
+                        "values for the permittivity difference "
+                        "and frequencies, and associated times "
+                        "that are greater than the time step for "
+                        "the model."
+                    )
+                    raise ValueError
+            if disp_material.poles > config.get_model_config().materials["maxpoles"]:
+                config.get_model_config().materials["maxpoles"] = disp_material.poles
+
+            # Replace original material with newly created DispersiveMaterial
+            grid.materials = [disp_material if mat.numID == material.numID else mat for mat in grid.materials]
+
+            logger.info(
+                f"{self.grid_name(grid)}Lorentz disperion added to {disp_material.ID} "
+                + f"with delta_eps_r={', '.join('%4.2f' % deltaer for deltaer in disp_material.deltaer)}, "
+                + f"omega={', '.join('%4.3e' % omega for omega in disp_material.tau)} secs, "
+                + f"and gamma={', '.join('%4.3e' % delta for delta in disp_material.alpha)} created."
+            )
+
+
+class AddDrudeDispersion(UserObjectMulti):
+    """Adds dispersive properties to already defined Material based on a
+        multi-pole Drude formulation.
+
+    Attributes:
+        poles: float required for number of Drude poles.
+        omega: tuple required for frequency (Hz) for each pole.
+        alpha: tuple required for inverse of relaxation time (secs) for each pole.
+        material_ids: list required of material ids to apply disperive
+                        properties.
+    """
+
+    def __init__(self, **kwargs):
+        super().__init__(**kwargs)
+        self.order = 12
+        self.hash = "#add_dispersion_drude"
+
+    def create(self, grid, uip):
+        try:
+            poles = self.kwargs["poles"]
+            omega = self.kwargs["omega"]
+            alpha = self.kwargs["alpha"]
+            material_ids = self.kwargs["material_ids"]
+        except KeyError:
+            logger.exception(f"{self.params_str()} requires at least four " + "parameters.")
+            raise
+
+        if poles < 0:
+            logger.exception(f"{self.params_str()} requires a positive value " + "for number of poles.")
+            raise ValueError
+
+        # Look up requested materials in existing list of material instances
+        materials = [y for x in material_ids for y in grid.materials if y.ID == x]
+
+        if len(materials) != len(material_ids):
+            notfound = [x for x in material_ids if x not in materials]
+            logger.exception(f"{self.params_str()} material(s) {notfound} do not exist.")
+            raise ValueError
+
+        for material in materials:
+            disp_material = DispersiveMaterialUser(material.numID, material.ID)
+            disp_material.er = material.er
+            disp_material.se = material.se
+            disp_material.mr = material.mr
+            disp_material.sm = material.sm
+            disp_material.type = "drude"
+            disp_material.poles = poles
+            disp_material.averagable = False
+            for i in range(poles):
+                if omega[i] > 0 and alpha[i] > grid.dt:
+                    disp_material.tau.append(omega[i])
+                    disp_material.alpha.append(alpha[i])
+                else:
+                    logger.exception(
+                        f"{self.params_str()} requires positive "
+                        + "values for the frequencies, and "
+                        + "associated times that are greater than "
+                        + "the time step for the model."
+                    )
+                    raise ValueError
+            if disp_material.poles > config.get_model_config().materials["maxpoles"]:
+                config.get_model_config().materials["maxpoles"] = disp_material.poles
+
+            # Replace original material with newly created DispersiveMaterial
+            grid.materials = [disp_material if mat.numID == material.numID else mat for mat in grid.materials]
+
+            logger.info(
+                f"{self.grid_name(grid)}Drude disperion added to {disp_material.ID} "
+                f"with omega={', '.join('%4.3e' % omega for omega in disp_material.tau)} secs, "
+                f"and gamma={', '.join('%4.3e' % alpha for alpha in disp_material.alpha)} secs created."
+            )
+
+
+class SoilPeplinski(UserObjectMulti):
+    """Mixing model for soils proposed by Peplinski et al.
+        (http://dx.doi.org/10.1109/36.387598)
+
+    Attributes:
+        sand_fraction: float required for sand fraction of soil.
+        clay_fraction: float required for clay of soil.
+        bulk_density: float required for bulk density of soil (gm/cm^3).
+        sand_density: float required for density of sand particles in soil (gm/cm^3).
+        water_fraction_lower: float required for lower boundary of volumetric
+                                water fraction of the soil.
+        water_fraction_upper: float required for upper boundary of volumetric
+                                water fraction of the soil.
+        id: string used as identifier for soil.
+    """
+
+    def __init__(self, **kwargs):
+        super().__init__(**kwargs)
+        self.order = 13
+        self.hash = "#soil_peplinski"
+
+    def create(self, grid, uip):
+        try:
+            sand_fraction = self.kwargs["sand_fraction"]
+            clay_fraction = self.kwargs["clay_fraction"]
+            bulk_density = self.kwargs["bulk_density"]
+            sand_density = self.kwargs["sand_density"]
+            water_fraction_lower = self.kwargs["water_fraction_lower"]
+            water_fraction_upper = self.kwargs["water_fraction_upper"]
+            ID = self.kwargs["id"]
+        except KeyError:
+            logger.exception(f"{self.params_str()} requires at exactly seven " + "parameters.")
+            raise
+
+        if sand_fraction < 0:
+            logger.exception(f"{self.params_str()} requires a positive value " + "for the sand fraction.")
+            raise ValueError
+        if clay_fraction < 0:
+            logger.exception(f"{self.params_str()} requires a positive value " + "for the clay fraction.")
+            raise ValueError
+        if bulk_density < 0:
+            logger.exception(f"{self.params_str()} requires a positive value " + "for the bulk density.")
+            raise ValueError
+        if sand_density < 0:
+            logger.exception(f"{self.params_str()} requires a positive value " + "for the sand particle density.")
+            raise ValueError
+        if water_fraction_lower < 0:
+            logger.exception(
+                f"{self.params_str()} requires a positive value " + "for the lower limit of the water volumetric "
+                "fraction."
+            )
+            raise ValueError
+        if water_fraction_upper < 0:
+            logger.exception(
+                f"{self.params_str()} requires a positive value " + "for the upper limit of the water volumetric "
+                "fraction."
+            )
+            raise ValueError
+        if any(x.ID == ID for x in grid.mixingmodels):
+            logger.exception(f"{self.params_str()} with ID {ID} already exists")
+            raise ValueError
+
+        # Create a new instance of the Material class material
+        # (start index after pec & free_space)
+        s = PeplinskiSoilUser(
+            ID, sand_fraction, clay_fraction, bulk_density, sand_density, (water_fraction_lower, water_fraction_upper)
+        )
+
+        logger.info(
+            f"{self.grid_name(grid)}Mixing model (Peplinski) used to "
+            + f"create {s.ID} with sand fraction {s.S:g}, clay fraction "
+            + f"{s.C:g}, bulk density {s.rb:g}g/cm3, sand particle "
+            + f"density {s.rs:g}g/cm3, and water volumetric fraction "
+            + f"{s.mu[0]:g} to {s.mu[1]:g} created."
+        )
+
+        grid.mixingmodels.append(s)
+
+
+class MaterialRange(UserObjectMulti):
+    """Creates varying material properties for stochastic models.
+
+    Attributes:
+        er_lower: float required for lower relative permittivity value.
+        er_upper: float required for upper relative permittivity value.
+        sigma_lower: float required for lower conductivity value.
+        sigma_upper: float required for upper conductivity value.
+        mr_lower: float required for lower relative magnetic permeability value.
+        mr_upper: float required for upper relative magnetic permeability value.
+        ro_lower: float required for lower magnetic loss value.
+        ro_upper: float required for upper magnetic loss value.
+        id: string used as identifier for this variable material.
+    """
+
+    def __init__(self, **kwargs):
+        super().__init__(**kwargs)
+        self.order = 17
+        self.hash = "#material_range"
+
+    def create(self, grid, uip):
+        try:
+            er_lower = self.kwargs["er_lower"]
+            er_upper = self.kwargs["er_upper"]
+            sigma_lower = self.kwargs["sigma_lower"]
+            sigma_upper = self.kwargs["sigma_upper"]
+            mr_lower = self.kwargs["mr_lower"]
+            mr_upper = self.kwargs["mr_upper"]
+            ro_lower = self.kwargs["ro_lower"]
+            ro_upper = self.kwargs["ro_upper"]
+            ID = self.kwargs["id"]
+        except KeyError:
+            logger.exception(f"{self.params_str()} requires at exactly nine " + "parameters.")
+            raise
+
+        if er_lower < 1:
+            logger.exception(
+                f"{self.params_str()} requires a value greater or equal to 1 "
+                + "for the lower range of relative permittivity."
+            )
+            raise ValueError
+        if mr_lower < 1:
+            logger.exception(
+                f"{self.params_str()} requires a value greater or equal to 1 "
+                + "for the lower range of relative magnetic permeability."
+            )
+            raise ValueError
+        if sigma_lower < 0:
+            logger.exception(f"{self.params_str()} requires a positive value " + "for the lower limit of conductivity.")
+            raise ValueError
+        if ro_lower < 0:
+            logger.exception(f"{self.params_str()} requires a positive value " + "for the lower range magnetic loss.")
+            raise ValueError
+        if er_upper < 1:
+            logger.exception(
+                f"{self.params_str()} requires a value greater or equal to 1"
+                + "for the upper range of relative permittivity."
+            )
+            raise ValueError
+        if mr_upper < 1:
+            logger.exception(
+                f"{self.params_str()} requires a value greater or equal to 1"
+                + "for the upper range of relative magnetic permeability"
+            )
+            raise ValueError
+        if sigma_upper < 0:
+            logger.exception(f"{self.params_str()} requires a positive value " + "for the upper range of conductivity.")
+            raise ValueError
+        if ro_upper < 0:
+            logger.exception(
+                f"{self.params_str()} requires a positive value " + "for the upper range of magnetic loss."
+            )
+
+        if any(x.ID == ID for x in grid.mixingmodels):
+            logger.exception(f"{self.params_str()} with ID {ID} already exists")
+            raise ValueError
+
+        s = RangeMaterialUser(
+            ID, (er_lower, er_upper), (sigma_lower, sigma_upper), (mr_lower, mr_upper), (ro_lower, ro_upper)
+        )
+
+        logger.info(
+            f"{self.grid_name(grid)}Material properties used to "
+            + f"create {s.ID} with range(s) {s.er[0]:g} to {s.er[1]:g}, relative permittivity "
+            + f"{s.sig[0]:g} to {s.sig[1]:g}, S/m conductivity, {s.mu[0]:g} to {s.mu[1]:g} relative magnetic permeability "
+            + f"{s.ro[0]:g} to {s.ro[1]:g} Ohm/m magnetic loss, created"
+        )
+
+        grid.mixingmodels.append(s)
+
+
+class MaterialList(UserObjectMulti):
+    """Creates varying material properties for stochastic models.
+
+    Attributes:
+        list_of_materials: list of material IDs
+        id: string used as identifier for this variable material.
+    """
+
+    def __init__(self, **kwargs):
+        super().__init__(**kwargs)
+        self.order = 18
+        self.hash = "#material_list"
+
+    def create(self, grid, uip):
+        try:
+            list_of_materials = self.kwargs["list_of_materials"]
+            ID = self.kwargs["id"]
+        except KeyError:
+            logger.exception(f"{self.params_str()} requires at at least 2 " + "parameters.")
+            raise
+
+        if any(x.ID == ID for x in grid.mixingmodels):
+            logger.exception(f"{self.params_str()} with ID {ID} already exists")
+            raise ValueError
+
+        s = ListMaterialUser(ID, list_of_materials)
+
+        logger.info(
+            f"{self.grid_name(grid)}A list of materials used to " + f"create {s.ID} that includes {s.mat}, created"
+        )
+
+        grid.mixingmodels.append(s)
+
+
+class GeometryView(UserObjectMulti):
+    """Outputs to file(s) information about the geometry (mesh) of model.
+
+    The geometry information is saved in Visual Toolkit (VTK) formats.
+
+    Attributes:
+        p1: tuple required for lower left (x,y,z) coordinates of volume of
+                geometry view in metres.
+        p2: tuple required for upper right (x,y,z) coordinates of volume of
+                geometry view in metres.
+        dl: tuple required for spatial discretisation of geometry view in metres.
+        output_tuple: string required for per-cell 'n' (normal) or per-cell-edge
+                        'f' (fine) geometry views.
+        filename: string required for filename where geometry view will be
+                    stored in the same directory as input file.
+    """
+
+    def __init__(self, **kwargs):
+        super().__init__(**kwargs)
+        self.order = 14
+        self.hash = "#geometry_view"
+
+    def geometry_view_constructor(self, grid, output_type):
+        """Selects appropriate class for geometry view dependent on geometry
+        view type, i.e. normal or fine.
+        """
+
+        if output_type == "n":
+            from .geometry_outputs import GeometryViewVoxels as GeometryViewUser
+        else:
+            from .geometry_outputs import GeometryViewLines as GeometryViewUser
+
+        return GeometryViewUser
+
+    def create(self, grid, uip):
+        try:
+            p1 = self.kwargs["p1"]
+            p2 = self.kwargs["p2"]
+            dl = self.kwargs["dl"]
+            output_type = self.kwargs["output_type"].lower()
+            filename = self.kwargs["filename"]
+        except KeyError:
+            logger.exception(f"{self.params_str()} requires exactly eleven " + "parameters.")
+            raise
+
+        GeometryViewUser = self.geometry_view_constructor(grid, output_type)
+
+        try:
+            p3 = uip.round_to_grid_static_point(p1)
+            p4 = uip.round_to_grid_static_point(p2)
+            p1, p2 = uip.check_box_points(p1, p2, self.params_str())
+        except ValueError:
+            logger.exception(f"{self.params_str()} point is outside the domain.")
+            raise
+        xs, ys, zs = p1
+        xf, yf, zf = p2
+
+        dx, dy, dz = uip.discretise_static_point(dl)
+
+        if dx < 0 or dy < 0 or dz < 0:
+            logger.exception(f"{self.params_str()} the step size should not be " + "less than zero.")
+            raise ValueError
+        if dx > grid.nx or dy > grid.ny or dz > grid.nz:
+            logger.exception(f"{self.params_str()} the step size should be " + "less than the domain size.")
+            raise ValueError
+        if dx < 1 or dy < 1 or dz < 1:
+            logger.exception(
+                f"{self.params_str()} the step size should not " + "be less than the spatial discretisation."
+            )
+            raise ValueError
+        if output_type not in ["n", "f"]:
+            logger.exception(f"{self.params_str()} requires type to be either " + "n (normal) or f (fine).")
+            raise ValueError
+        if output_type == "f" and (dx * grid.dx != grid.dx or dy * grid.dy != grid.dy or dz * grid.dz != grid.dz):
+            logger.exception(
+                f"{self.params_str()} requires the spatial "
+                + "discretisation for the geometry view to be the "
+                + "same as the model for geometry view of "
+                + "type f (fine)"
+            )
+            raise ValueError
+
+        g = GeometryViewUser(xs, ys, zs, xf, yf, zf, dx, dy, dz, filename, grid)
+
+        logger.info(
+            f"{self.grid_name(grid)}Geometry view from {p3[0]:g}m, "
+            + f"{p3[1]:g}m, {p3[2]:g}m, to {p4[0]:g}m, {p4[1]:g}m, "
+            + f"{p4[2]:g}m, discretisation {dx * grid.dx:g}m, "
+            + f"{dy * grid.dy:g}m, {dz * grid.dz:g}m, with filename "
+            + f"base {g.filename} created."
+        )
+
+        grid.geometryviews.append(g)
+
+
+class GeometryObjectsWrite(UserObjectMulti):
+    """Writes geometry generated in a model to file which can be imported into
+        other models.
+
+    Attributes:
+        p1: tuple required for lower left (x,y,z) coordinates of volume of
+                output in metres.
+        p2: tuple required for upper right (x,y,z) coordinates of volume of
+                output in metres.
+        filename: string required for filename where output will be stored in
+                    the same directory as input file.
+    """
+
+    def __init__(self, **kwargs):
+        super().__init__(**kwargs)
+        self.order = 15
+        self.hash = "#geometry_objects_write"
+
+    def create(self, grid, uip):
+        try:
+            p1 = self.kwargs["p1"]
+            p2 = self.kwargs["p2"]
+            basefilename = self.kwargs["filename"]
+        except KeyError:
+            logger.exception(f"{self.params_str()} requires exactly seven " + "parameters.")
+            raise
+
+        p1, p2 = uip.check_box_points(p1, p2, self.params_str())
+        x0, y0, z0 = p1
+        x1, y1, z1 = p2
+
+        g = GeometryObjectsUser(x0, y0, z0, x1, y1, z1, basefilename)
+
+        logger.info(
+            f"Geometry objects in the volume from {p1[0] * grid.dx:g}m, "
+            f"{p1[1] * grid.dy:g}m, {p1[2] * grid.dz:g}m, to "
+            f"{p2[0] * grid.dx:g}m, {p2[1] * grid.dy:g}m, "
+            f"{p2[2] * grid.dz:g}m, will be written to "
+            f"{g.filename_hdf5}, with materials written to "
+            f"{g.filename_materials}"
+        )
+
+        grid.geometryobjectswrite.append(g)
+
+
+class PMLCFS(UserObjectMulti):
+    """Controls parameters that are used to build each order of PML. Default
+        values are set in pml.py
+
+    Attributes:
+        alphascalingprofile: string required for type of scaling to use for
+                                CFS alpha parameter.
+        alphascalingdirection: string required for direction of scaling to use
+                                for CFS alpha parameter.
+        alphamin: float required for minimum value for the CFS alpha parameter.
+        alphamax: float required for maximum value for the CFS alpha parameter.
+        kappascalingprofile: string required for type of scaling to use for
+                                CFS kappa parameter.
+        kappascalingdirection: string required for direction of scaling to use
+                                for CFS kappa parameter.
+        kappamin: float required for minimum value for the CFS kappa parameter.
+        kappamax: float required for maximum value for the CFS kappa parameter.
+        sigmascalingprofile: string required for type of scaling to use for
+                                CFS sigma parameter.
+        sigmascalingdirection: string required for direction of scaling to use
+                                for CFS sigma parameter.
+        sigmamin: float required for minimum value for the CFS sigma parameter.
+        sigmamax: float required for maximum value for the CFS sigma parameter.
+    """
+
+    def __init__(self, **kwargs):
+        super().__init__(**kwargs)
+        self.order = 16
+
+    def create(self, grid, uip):
+        try:
+            alphascalingprofile = self.kwargs["alphascalingprofile"]
+            alphascalingdirection = self.kwargs["alphascalingdirection"]
+            alphamin = self.kwargs["alphamin"]
+            alphamax = self.kwargs["alphamax"]
+            kappascalingprofile = self.kwargs["kappascalingprofile"]
+            kappascalingdirection = self.kwargs["kappascalingdirection"]
+            kappamin = self.kwargs["kappamin"]
+            kappamax = self.kwargs["kappamax"]
+            sigmascalingprofile = self.kwargs["sigmascalingprofile"]
+            sigmascalingdirection = self.kwargs["sigmascalingdirection"]
+            sigmamin = self.kwargs["sigmamin"]
+            sigmamax = self.kwargs["sigmamax"]
+        except KeyError:
+            logger.exception(f"{self.params_str()} requires exactly twelve " + "parameters.")
+            raise
+
+        if (
+            alphascalingprofile not in CFSParameter.scalingprofiles.keys()
+            or kappascalingprofile not in CFSParameter.scalingprofiles.keys()
+            or sigmascalingprofile not in CFSParameter.scalingprofiles.keys()
+        ):
+            logger.exception(
+                f"{self.params_str()} must have scaling type " + f"{','.join(CFSParameter.scalingprofiles.keys())}"
+            )
+            raise ValueError
+        if (
+            alphascalingdirection not in CFSParameter.scalingdirections
+            or kappascalingdirection not in CFSParameter.scalingdirections
+            or sigmascalingdirection not in CFSParameter.scalingdirections
+        ):
+            logger.exception(
+                f"{self.params_str()} must have scaling type " + f"{','.join(CFSParameter.scalingdirections)}"
+            )
+            raise ValueError
+        if (
+            float(alphamin) < 0
+            or float(alphamax) < 0
+            or float(kappamin) < 0
+            or float(kappamax) < 0
+            or float(sigmamin) < 0
+        ):
+            logger.exception(f"{self.params_str()} minimum and maximum scaling " + "values must be greater than zero.")
+            raise ValueError
+        # TODO: Fix handling of kappa for 2nd order PMLs
+        # if float(kappamin) < 1:
+        #     logger.exception(f'{self.params_str()} minimum scaling value for '
+        #                      'kappa must be greater than or equal to one.')
+        #     raise ValueError
+
+        cfsalpha = CFSParameter()
+        cfsalpha.ID = "alpha"
+        cfsalpha.scalingprofile = alphascalingprofile
+        cfsalpha.scalingdirection = alphascalingdirection
+        cfsalpha.min = float(alphamin)
+        cfsalpha.max = float(alphamax)
+        cfskappa = CFSParameter()
+        cfskappa.ID = "kappa"
+        cfskappa.scalingprofile = kappascalingprofile
+        cfskappa.scalingdirection = kappascalingdirection
+        cfskappa.min = float(kappamin)
+        cfskappa.max = float(kappamax)
+        cfssigma = CFSParameter()
+        cfssigma.ID = "sigma"
+        cfssigma.scalingprofile = sigmascalingprofile
+        cfssigma.scalingdirection = sigmascalingdirection
+        cfssigma.min = float(sigmamin)
+        if sigmamax is not None:
+            cfssigma.max = float(sigmamax)
+        cfs = CFS()
+        cfs.alpha = cfsalpha
+        cfs.kappa = cfskappa
+        cfs.sigma = cfssigma
+
+        logger.info(
+            f"PML CFS parameters: alpha (scaling: {cfsalpha.scalingprofile}, "
+            f"scaling direction: {cfsalpha.scalingdirection}, min: "
+            f"{cfsalpha.min:g}, max: {cfsalpha.max:g}), kappa (scaling: "
+            f"{cfskappa.scalingprofile}, scaling direction: "
+            f"{cfskappa.scalingdirection}, min: {cfskappa.min:g}, max: "
+            f"{cfskappa.max:g}), sigma (scaling: {cfssigma.scalingprofile}, "
+            f"scaling direction: {cfssigma.scalingdirection}, min: "
+            f"{cfssigma.min:g}, max: {cfssigma.max:g}) created."
+        )
+
+        grid.pmls["cfs"].append(cfs)
+
+        if len(grid.pmls["cfs"]) > 2:
+            logger.exception(f"{self.params_str()} can only be used up to two " + "times, for up to a 2nd order PML.")
+            raise ValueError
+
+
+class Subgrid(UserObjectMulti):
+    """"""
+
+    def __init__(self, **kwargs):
+        super().__init__(**kwargs)
+        self.children_multiple = []
+        self.children_geometry = []
+
+    def add(self, node):
+        if isinstance(node, UserObjectMulti):
+            self.children_multiple.append(node)
+        elif isinstance(node, UserObjectGeometry):
+            self.children_geometry.append(node)
+        else:
+            logger.exception("This object is unknown to gprMax.")
+            raise ValueError